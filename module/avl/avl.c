/*
 * CDDL HEADER START
 *
 * The contents of this file are subject to the terms of the
 * Common Development and Distribution License (the "License").
 * You may not use this file except in compliance with the License.
 *
 * You can obtain a copy of the license at usr/src/OPENSOLARIS.LICENSE
 * or http://www.opensolaris.org/os/licensing.
 * See the License for the specific language governing permissions
 * and limitations under the License.
 *
 * When distributing Covered Code, include this CDDL HEADER in each
 * file and include the License file at usr/src/OPENSOLARIS.LICENSE.
 * If applicable, add the following below this CDDL HEADER, with the
 * fields enclosed by brackets "[]" replaced with your own identifying
 * information: Portions Copyright [yyyy] [name of copyright owner]
 *
 * CDDL HEADER END
 */
/*
 * Copyright 2008 Sun Microsystems, Inc.  All rights reserved.
 * Use is subject to license terms.
 */




/*
 * AVL - generic AVL tree implementation for kernel use
 *
 * A complete description of AVL trees can be found in many CS textbooks.
 *
 * Here is a very brief overview. An AVL tree is a binary search tree that is
 * almost perfectly balanced. By "almost" perfectly balanced, we mean that at
 * any given node, the left and right subtrees are allowed to differ in height
 * by at most 1 level.
 *
 * This relaxation from a perfectly balanced binary tree allows doing
 * insertion and deletion relatively efficiently. Searching the tree is
 * still a fast operation, roughly O(log(N)).
 *
 * The key to insertion and deletion is a set of tree maniuplations called
 * rotations, which bring unbalanced subtrees back into the semi-balanced state.
 *
 * This implementation of AVL trees has the following peculiarities:
 *
 *	- The AVL specific data structures are physically embedded as fields
 *	  in the "using" data structures.  To maintain generality the code
 *	  must constantly translate between "avl_node_t *" and containing
 *	  data structure "void *"s by adding/subracting the avl_offset.
 *
 *	- Since the AVL data is always embedded in other structures, there is
 *	  no locking or memory allocation in the AVL routines. This must be
 *	  provided for by the enclosing data structure's semantics. Typically,
 *	  avl_insert()/_add()/_remove()/avl_insert_here() require some kind of
 *	  exclusive write lock. Other operations require a read lock.
 *
 *      - The implementation uses iteration instead of explicit recursion,
 *	  since it is intended to run on limited size kernel stacks. Since
 *	  there is no recursion stack present to move "up" in the tree,
 *	  there is an explicit "parent" link in the avl_node_t.
 *
 *      - The left/right children pointers of a node are in an array.
 *	  In the code, variables (instead of constants) are used to represent
 *	  left and right indices.  The implementation is written as if it only
 *	  dealt with left handed manipulations.  By changing the value assigned
 *	  to "left", the code also works for right handed trees.  The
 *	  following variables/terms are frequently used:
 *
 *		int left;	// 0 when dealing with left children,
 *				// 1 for dealing with right children
 *
 *		int left_heavy;	// -1 when left subtree is taller at some node,
 *				// +1 when right subtree is taller
 *
 *		int right;	// will be the opposite of left (0 or 1)
 *		int right_heavy;// will be the opposite of left_heavy (-1 or 1)
 *
 *		int direction;  // 0 for "<" (ie. left child); 1 for ">" (right)
 *
 *	  Though it is a little more confusing to read the code, the approach
 *	  allows using half as much code (and hence cache footprint) for tree
 *	  manipulations and eliminates many conditional branches.
 *
 *	- The avl_index_t is an opaque "cookie" used to find nodes at or
 *	  adjacent to where a new value would be inserted in the tree. The value
 *	  is a modified "avl_node_t *".  The bottom bit (normally 0 for a
 *	  pointer) is set to indicate if that the new node has a value greater
 *	  than the value of the indicated "avl_node_t *".
 */

#include <sys/types.h>
#include <sys/param.h>
#include <sys/debug.h>
#include <sys/avl.h>
#include <sys/cmn_err.h>

/*
 * Small arrays to translate between balance (or diff) values and child indeces.
 *
 * Code that deals with binary tree data structures will randomly use
 * left and right children when examining a tree.  C "if()" statements
 * which evaluate randomly suffer from very poor hardware branch prediction.
 * In this code we avoid some of the branch mispredictions by using the
 * following translation arrays. They replace random branches with an
 * additional memory reference. Since the translation arrays are both very
 * small the data should remain efficiently in cache.
 */
static const int  avl_child2balance[2]	= {-1, 1};
static const int  avl_balance2child[]	= {0, 0, 1};


/*
 * Walk from one node to the previous valued node (ie. an infix walk
 * towards the left). At any given node we do one of 2 things:
 *
 * - If there is a left child, go to it, then to it's rightmost descendant.
 *
 * - otherwise we return thru parent nodes until we've come from a right child.
 *
 * Return Value:
 * NULL - if at the end of the nodes
 * otherwise next node
 */
void *
avl_walk(avl_tree_t *tree, void	*oldnode, int left)
{
	size_t off = tree->avl_offset;
	avl_node_t *node = AVL_DATA2NODE(oldnode, off);
	int right = 1 - left;
	int was_child;


	/*
	 * nowhere to walk to if tree is empty
	 */
	if (node == NULL)
		return (NULL);

	/*
	 * Visit the previous valued node. There are two possibilities:
	 *
	 * If this node has a left child, go down one left, then all
	 * the way right.
	 */
	if (node->avl_child[left] != NULL) {
		for (node = node->avl_child[left];
		    node->avl_child[right] != NULL;
		    node = node->avl_child[right])
			;
	/*
	 * Otherwise, return thru left children as far as we can.
	 */
	} else {
		for (;;) {
			was_child = AVL_XCHILD(node);
			node = AVL_XPARENT(node);
			if (node == NULL)
				return (NULL);
			if (was_child == right)
				break;
		}
	}

	return (AVL_NODE2DATA(node, off));
}

/*
 * Return the lowest valued node in a tree or NULL.
 * (leftmost child from root of tree)
 */
void *
avl_first(avl_tree_t *tree)
{
	avl_node_t *node;
	avl_node_t *prev = NULL;
	size_t off = tree->avl_offset;

	for (node = tree->avl_root; node != NULL; node = node->avl_child[0])
		prev = node;

	if (prev != NULL)
		return (AVL_NODE2DATA(prev, off));
	return (NULL);
}

/*
 * Return the highest valued node in a tree or NULL.
 * (rightmost child from root of tree)
 */
void *
avl_last(avl_tree_t *tree)
{
	avl_node_t *node;
	avl_node_t *prev = NULL;
	size_t off = tree->avl_offset;

	for (node = tree->avl_root; node != NULL; node = node->avl_child[1])
		prev = node;

	if (prev != NULL)
		return (AVL_NODE2DATA(prev, off));
	return (NULL);
}

/*
 * Access the node immediately before or after an insertion point.
 *
 * "avl_index_t" is a (avl_node_t *) with the bottom bit indicating a child
 *
 * Return value:
 *	NULL: no node in the given direction
 *	"void *"  of the found tree node
 */
void *
avl_nearest(avl_tree_t *tree, avl_index_t where, int direction)
{
	int child = AVL_INDEX2CHILD(where);
	avl_node_t *node = AVL_INDEX2NODE(where);
	void *data;
	size_t off = tree->avl_offset;

	if (node == NULL) {
		ASSERT(tree->avl_root == NULL);
		return (NULL);
	}
	data = AVL_NODE2DATA(node, off);
	if (child != direction)
		return (data);

	return (avl_walk(tree, data, direction));
}


/*
 * Search for the node which contains "value".  The algorithm is a
 * simple binary tree search.
 *
 * return value:
 *	NULL: the value is not in the AVL tree
 *		*where (if not NULL)  is set to indicate the insertion point
 *	"void *"  of the found tree node
 */
void *
avl_find(avl_tree_t *tree, void *value, avl_index_t *where)
{
	avl_node_t *node;
	avl_node_t *prev = NULL;
	int child = 0;
	int diff;
	size_t off = tree->avl_offset;

	for (node = tree->avl_root; node != NULL;
	    node = node->avl_child[child]) {

		prev = node;

		diff = tree->avl_compar(value, AVL_NODE2DATA(node, off));
		ASSERT(-1 <= diff && diff <= 1);
		if (diff == 0) {
#ifdef DEBUG
			if (where != NULL)
				*where = 0;
#endif
			return (AVL_NODE2DATA(node, off));
		}
		child = avl_balance2child[1 + diff];

	}

	if (where != NULL)
		*where = AVL_MKINDEX(prev, child);

	return (NULL);
}


/*
 * Perform a rotation to restore balance at the subtree given by depth.
 *
 * This routine is used by both insertion and deletion. The return value
 * indicates:
 *	 0 : subtree did not change height
 *	!0 : subtree was reduced in height
 *
 * The code is written as if handling left rotations, right rotations are
 * symmetric and handled by swapping values of variables right/left[_heavy]
 *
 * On input balance is the "new" balance at "node". This value is either
 * -2 or +2.
 */
static int
avl_rotation(avl_tree_t *tree, avl_node_t *node, int balance)
{
	int left = !(balance < 0);	/* when balance = -2, left will be 0 */
	int right = 1 - left;
	int left_heavy = balance >> 1;
	int right_heavy = -left_heavy;
	avl_node_t *parent = AVL_XPARENT(node);
	avl_node_t *child = node->avl_child[left];
	avl_node_t *cright;
	avl_node_t *gchild;
	avl_node_t *gright;
	avl_node_t *gleft;
	int which_child = AVL_XCHILD(node);
	int child_bal = AVL_XBALANCE(child);

	/* BEGIN CSTYLED */
	/*
	 * case 1 : node is overly left heavy, the left child is balanced or
	 * also left heavy. This requires the following rotation.
	 *
	 *                   (node bal:-2)
	 *                    /           \
	 *                   /             \
	 *              (child bal:0 or -1)
	 *              /    \
	 *             /      \
	 *                     cright
	 *
	 * becomes:
	 *
	 *              (child bal:1 or 0)
	 *              /        \
	 *             /          \
	 *                        (node bal:-1 or 0)
	 *                         /     \
	 *                        /       \
	 *                     cright
	 *
	 * we detect this situation by noting that child's balance is not
	 * right_heavy.
	 */
	/* END CSTYLED */
	if (child_bal != right_heavy) {

		/*
		 * compute new balance of nodes
		 *
		 * If child used to be left heavy (now balanced) we reduced
		 * the height of this sub-tree -- used in "return...;" below
		 */
		child_bal += right_heavy; /* adjust towards right */

		/*
		 * move "cright" to be node's left child
		 */
		cright = child->avl_child[right];
		node->avl_child[left] = cright;
		if (cright != NULL) {
			AVL_SETPARENT(cright, node);
			AVL_SETCHILD(cright, left);
		}

		/*
		 * move node to be child's right child
		 */
		child->avl_child[right] = node;
		AVL_SETBALANCE(node, -child_bal);
		AVL_SETCHILD(node, right);
		AVL_SETPARENT(node, child);

		/*
		 * update the pointer into this subtree
		 */
		AVL_SETBALANCE(child, child_bal);
		AVL_SETCHILD(child, which_child);
		AVL_SETPARENT(child, parent);
		if (parent != NULL)
			parent->avl_child[which_child] = child;
		else
			tree->avl_root = child;

		return (child_bal == 0);
	}

	/* BEGIN CSTYLED */
	/*
	 * case 2 : When node is left heavy, but child is right heavy we use
	 * a different rotation.
	 *
	 *                   (node b:-2)
	 *                    /   \
	 *                   /     \
	 *                  /       \
	 *             (child b:+1)
	 *              /     \
	 *             /       \
	 *                   (gchild b: != 0)
	 *                     /  \
	 *                    /    \
	 *                 gleft   gright
	 *
	 * becomes:
	 *
	 *              (gchild b:0)
	 *              /       \
	 *             /         \
	 *            /           \
	 *        (child b:?)   (node b:?)
	 *         /  \          /   \
	 *        /    \        /     \
	 *            gleft   gright
	 *
	 * computing the new balances is more complicated. As an example:
	 *	 if gchild was right_heavy, then child is now left heavy
	 *		else it is balanced
	 */
	/* END CSTYLED */
	gchild = child->avl_child[right];
	gleft = gchild->avl_child[left];
	gright = gchild->avl_child[right];

	/*
	 * move gright to left child of node and
	 *
	 * move gleft to right child of node
	 */
	node->avl_child[left] = gright;
	if (gright != NULL) {
		AVL_SETPARENT(gright, node);
		AVL_SETCHILD(gright, left);
	}

	child->avl_child[right] = gleft;
	if (gleft != NULL) {
		AVL_SETPARENT(gleft, child);
		AVL_SETCHILD(gleft, right);
	}

	/*
	 * move child to left child of gchild and
	 *
	 * move node to right child of gchild and
	 *
	 * fixup parent of all this to point to gchild
	 */
	balance = AVL_XBALANCE(gchild);
	gchild->avl_child[left] = child;
	AVL_SETBALANCE(child, (balance == right_heavy ? left_heavy : 0));
	AVL_SETPARENT(child, gchild);
	AVL_SETCHILD(child, left);

	gchild->avl_child[right] = node;
	AVL_SETBALANCE(node, (balance == left_heavy ? right_heavy : 0));
	AVL_SETPARENT(node, gchild);
	AVL_SETCHILD(node, right);

	AVL_SETBALANCE(gchild, 0);
	AVL_SETPARENT(gchild, parent);
	AVL_SETCHILD(gchild, which_child);
	if (parent != NULL)
		parent->avl_child[which_child] = gchild;
	else
		tree->avl_root = gchild;

	return (1);	/* the new tree is always shorter */
}


/*
 * Insert a new node into an AVL tree at the specified (from avl_find()) place.
 *
 * Newly inserted nodes are always leaf nodes in the tree, since avl_find()
 * searches out to the leaf positions.  The avl_index_t indicates the node
 * which will be the parent of the new node.
 *
 * After the node is inserted, a single rotation further up the tree may
 * be necessary to maintain an acceptable AVL balance.
 */
void
avl_insert(avl_tree_t *tree, void *new_data, avl_index_t where)
{
	avl_node_t *node;
	avl_node_t *parent = AVL_INDEX2NODE(where);
	int old_balance;
	int new_balance;
	int which_child = AVL_INDEX2CHILD(where);
	size_t off = tree->avl_offset;

	ASSERT(tree);
#ifdef _LP64
	ASSERT(((uintptr_t)new_data & 0x7) == 0);
#endif

	node = AVL_DATA2NODE(new_data, off);

	/*
	 * First, add the node to the tree at the indicated position.
	 */
	++tree->avl_numnodes;

	node->avl_child[0] = NULL;
	node->avl_child[1] = NULL;

	AVL_SETCHILD(node, which_child);
	AVL_SETBALANCE(node, 0);
	AVL_SETPARENT(node, parent);
	if (parent != NULL) {
		ASSERT(parent->avl_child[which_child] == NULL);
		parent->avl_child[which_child] = node;
	} else {
		ASSERT(tree->avl_root == NULL);
		tree->avl_root = node;
	}
	/*
	 * Now, back up the tree modifying the balance of all nodes above the
	 * insertion point. If we get to a highly unbalanced ancestor, we
	 * need to do a rotation.  If we back out of the tree we are done.
	 * If we brought any subtree into perfect balance (0), we are also done.
	 */
	for (;;) {
		node = parent;
		if (node == NULL)
			return;

		/*
		 * Compute the new balance
		 */
		old_balance = AVL_XBALANCE(node);
		new_balance = old_balance + avl_child2balance[which_child];

		/*
		 * If we introduced equal balance, then we are done immediately
		 */
		if (new_balance == 0) {
			AVL_SETBALANCE(node, 0);
			return;
		}

		/*
		 * If both old and new are not zero we went
		 * from -1 to -2 balance, do a rotation.
		 */
		if (old_balance != 0)
			break;

		AVL_SETBALANCE(node, new_balance);
		parent = AVL_XPARENT(node);
		which_child = AVL_XCHILD(node);
	}

	/*
	 * perform a rotation to fix the tree and return
	 */
	(void) avl_rotation(tree, node, new_balance);
}

/*
 * Insert "new_data" in "tree" in the given "direction" either after or
 * before (AVL_AFTER, AVL_BEFORE) the data "here".
 *
 * Insertions can only be done at empty leaf points in the tree, therefore
 * if the given child of the node is already present we move to either
 * the AVL_PREV or AVL_NEXT and reverse the insertion direction. Since
 * every other node in the tree is a leaf, this always works.
 *
 * To help developers using this interface, we assert that the new node
 * is correctly ordered at every step of the way in DEBUG kernels.
 */
void
avl_insert_here(
	avl_tree_t *tree,
	void *new_data,
	void *here,
	int direction)
{
	avl_node_t *node;
	int child = direction;	/* rely on AVL_BEFORE == 0, AVL_AFTER == 1 */
#ifdef DEBUG
	int diff;
#endif

	ASSERT(tree != NULL);
	ASSERT(new_data != NULL);
	ASSERT(here != NULL);
	ASSERT(direction == AVL_BEFORE || direction == AVL_AFTER);

	/*
	 * If corresponding child of node is not NULL, go to the neighboring
	 * node and reverse the insertion direction.
	 */
	node = AVL_DATA2NODE(here, tree->avl_offset);

#ifdef DEBUG
	diff = tree->avl_compar(new_data, here);
	ASSERT(-1 <= diff && diff <= 1);
	ASSERT(diff != 0);
	ASSERT(diff > 0 ? child == 1 : child == 0);
#endif

	if (node->avl_child[child] != NULL) {
		node = node->avl_child[child];
		child = 1 - child;
		while (node->avl_child[child] != NULL) {
#ifdef DEBUG
			diff = tree->avl_compar(new_data,
			    AVL_NODE2DATA(node, tree->avl_offset));
			ASSERT(-1 <= diff && diff <= 1);
			ASSERT(diff != 0);
			ASSERT(diff > 0 ? child == 1 : child == 0);
#endif
			node = node->avl_child[child];
		}
#ifdef DEBUG
		diff = tree->avl_compar(new_data,
		    AVL_NODE2DATA(node, tree->avl_offset));
		ASSERT(-1 <= diff && diff <= 1);
		ASSERT(diff != 0);
		ASSERT(diff > 0 ? child == 1 : child == 0);
#endif
	}
	ASSERT(node->avl_child[child] == NULL);

	avl_insert(tree, new_data, AVL_MKINDEX(node, child));
}

/*
 * Add a new node to an AVL tree.
 */
void
avl_add(avl_tree_t *tree, void *new_node)
{
	avl_index_t where;

	/*
	 * This is unfortunate.  We want to call panic() here, even for
	 * non-DEBUG kernels.  In userland, however, we can't depend on anything
	 * in libc or else the rtld build process gets confused.  So, all we can
	 * do in userland is resort to a normal ASSERT().
	 */
	if (avl_find(tree, new_node, &where) != NULL)
#ifdef _KERNEL
		panic("avl_find() succeeded inside avl_add()");
#else
		ASSERT(0);
#endif
	avl_insert(tree, new_node, where);
}

/*
 * Delete a node from the AVL tree.  Deletion is similar to insertion, but
 * with 2 complications.
 *
 * First, we may be deleting an interior node. Consider the following subtree:
 *
 *     d           c            c
 *    / \         / \          / \
 *   b   e       b   e        b   e
 *  / \	        / \          /
 * a   c       a            a
 *
 * When we are deleting node (d), we find and bring up an adjacent valued leaf
 * node, say (c), to take the interior node's place. In the code this is
 * handled by temporarily swapping (d) and (c) in the tree and then using
 * common code to delete (d) from the leaf position.
 *
 * Secondly, an interior deletion from a deep tree may require more than one
 * rotation to fix the balance. This is handled by moving up the tree through
 * parents and applying rotations as needed. The return value from
 * avl_rotation() is used to detect when a subtree did not change overall
 * height due to a rotation.
 */
void
avl_remove(avl_tree_t *tree, void *data)
{
	avl_node_t *delete;
	avl_node_t *parent;
	avl_node_t *node;
	avl_node_t tmp;
	int old_balance;
	int new_balance;
	int left;
	int right;
	int which_child;
	size_t off = tree->avl_offset;

	ASSERT(tree);

	delete = AVL_DATA2NODE(data, off);

	/*
	 * Deletion is easiest with a node that has at most 1 child.
	 * We swap a node with 2 children with a sequentially valued
	 * neighbor node. That node will have at most 1 child. Note this
	 * has no effect on the ordering of the remaining nodes.
	 *
	 * As an optimization, we choose the greater neighbor if the tree
	 * is right heavy, otherwise the left neighbor. This reduces the
	 * number of rotations needed.
	 */
	if (delete->avl_child[0] != NULL && delete->avl_child[1] != NULL) {

		/*
		 * choose node to swap from whichever side is taller
		 */
		old_balance = AVL_XBALANCE(delete);
		left = avl_balance2child[old_balance + 1];
		right = 1 - left;

		/*
		 * get to the previous value'd node
		 * (down 1 left, as far as possible right)
		 */
		for (node = delete->avl_child[left];
		    node->avl_child[right] != NULL;
		    node = node->avl_child[right])
			;

		/*
		 * create a temp placeholder for 'node'
		 * move 'node' to delete's spot in the tree
		 */
		tmp = *node;

		*node = *delete;
		if (node->avl_child[left] == node)
			node->avl_child[left] = &tmp;

		parent = AVL_XPARENT(node);
		if (parent != NULL)
			parent->avl_child[AVL_XCHILD(node)] = node;
		else
			tree->avl_root = node;
		AVL_SETPARENT(node->avl_child[left], node);
		AVL_SETPARENT(node->avl_child[right], node);

		/*
		 * Put tmp where node used to be (just temporary).
		 * It always has a parent and at most 1 child.
		 */
		delete = &tmp;
		parent = AVL_XPARENT(delete);
		parent->avl_child[AVL_XCHILD(delete)] = delete;
		which_child = (delete->avl_child[1] != 0);
		if (delete->avl_child[which_child] != NULL)
			AVL_SETPARENT(delete->avl_child[which_child], delete);
	}


	/*
	 * Here we know "delete" is at least partially a leaf node. It can
	 * be easily removed from the tree.
	 */
	ASSERT(tree->avl_numnodes > 0);
	--tree->avl_numnodes;
	parent = AVL_XPARENT(delete);
	which_child = AVL_XCHILD(delete);
	if (delete->avl_child[0] != NULL)
		node = delete->avl_child[0];
	else
		node = delete->avl_child[1];

	/*
	 * Connect parent directly to node (leaving out delete).
	 */
	if (node != NULL) {
		AVL_SETPARENT(node, parent);
		AVL_SETCHILD(node, which_child);
	}
	if (parent == NULL) {
		tree->avl_root = node;
		return;
	}
	parent->avl_child[which_child] = node;


	/*
	 * Since the subtree is now shorter, begin adjusting parent balances
	 * and performing any needed rotations.
	 */
	do {

		/*
		 * Move up the tree and adjust the balance
		 *
		 * Capture the parent and which_child values for the next
		 * iteration before any rotations occur.
		 */
		node = parent;
		old_balance = AVL_XBALANCE(node);
		new_balance = old_balance - avl_child2balance[which_child];
		parent = AVL_XPARENT(node);
		which_child = AVL_XCHILD(node);

		/*
		 * If a node was in perfect balance but isn't anymore then
		 * we can stop, since the height didn't change above this point
		 * due to a deletion.
		 */
		if (old_balance == 0) {
			AVL_SETBALANCE(node, new_balance);
			break;
		}

		/*
		 * If the new balance is zero, we don't need to rotate
		 * else
		 * need a rotation to fix the balance.
		 * If the rotation doesn't change the height
		 * of the sub-tree we have finished adjusting.
		 */
		if (new_balance == 0)
			AVL_SETBALANCE(node, new_balance);
		else if (!avl_rotation(tree, node, new_balance))
			break;
	} while (parent != NULL);
}

#define	AVL_REINSERT(tree, obj)		\
	avl_remove((tree), (obj));	\
	avl_add((tree), (obj))

boolean_t
avl_update_lt(avl_tree_t *t, void *obj)
{
	void *neighbor;

	ASSERT(((neighbor = AVL_NEXT(t, obj)) == NULL) ||
	    (t->avl_compar(obj, neighbor) <= 0));

	neighbor = AVL_PREV(t, obj);
	if ((neighbor != NULL) && (t->avl_compar(obj, neighbor) < 0)) {
		AVL_REINSERT(t, obj);
		return (B_TRUE);
	}

	return (B_FALSE);
}

boolean_t
avl_update_gt(avl_tree_t *t, void *obj)
{
	void *neighbor;

	ASSERT(((neighbor = AVL_PREV(t, obj)) == NULL) ||
	    (t->avl_compar(obj, neighbor) >= 0));

	neighbor = AVL_NEXT(t, obj);
	if ((neighbor != NULL) && (t->avl_compar(obj, neighbor) > 0)) {
		AVL_REINSERT(t, obj);
		return (B_TRUE);
	}

	return (B_FALSE);
}

boolean_t
avl_update(avl_tree_t *t, void *obj)
{
	void *neighbor;

	neighbor = AVL_PREV(t, obj);
	if ((neighbor != NULL) && (t->avl_compar(obj, neighbor) < 0)) {
		AVL_REINSERT(t, obj);
		return (B_TRUE);
	}

	neighbor = AVL_NEXT(t, obj);
	if ((neighbor != NULL) && (t->avl_compar(obj, neighbor) > 0)) {
		AVL_REINSERT(t, obj);
		return (B_TRUE);
	}

	return (B_FALSE);
}

/*
 * initialize a new AVL tree
 */
void
avl_create(avl_tree_t *tree, int (*compar) (const void *, const void *),
    size_t size, size_t offset)
{
	ASSERT(tree);
	ASSERT(compar);
	ASSERT(size > 0);
	ASSERT(size >= offset + sizeof (avl_node_t));
#ifdef _LP64
	ASSERT((offset & 0x7) == 0);
#endif

	tree->avl_compar = compar;
	tree->avl_root = NULL;
	tree->avl_numnodes = 0;
	tree->avl_size = size;
	tree->avl_offset = offset;
}

/*
 * Delete a tree.
 */
/* ARGSUSED */
void
avl_destroy(avl_tree_t *tree)
{
	ASSERT(tree);
	ASSERT(tree->avl_numnodes == 0);
	ASSERT(tree->avl_root == NULL);
}


/*
 * Return the number of nodes in an AVL tree.
 */
ulong_t
avl_numnodes(avl_tree_t *tree)
{
	ASSERT(tree);
	return (tree->avl_numnodes);
}

boolean_t
avl_is_empty(avl_tree_t *tree)
{
	ASSERT(tree);
	return (tree->avl_numnodes == 0);
}

#define	CHILDBIT	(1L)

/*
 * Post-order tree walk used to visit all tree nodes and destroy the tree
 * in post order. This is used for destroying a tree w/o paying any cost
 * for rebalancing it.
 *
 * example:
 *
 *	void *cookie = NULL;
 *	my_data_t *node;
 *
 *	while ((node = avl_destroy_nodes(tree, &cookie)) != NULL)
 *		free(node);
 *	avl_destroy(tree);
 *
 * The cookie is really an avl_node_t to the current node's parent and
 * an indication of which child you looked at last.
 *
 * On input, a cookie value of CHILDBIT indicates the tree is done.
 */
void *
avl_destroy_nodes(avl_tree_t *tree, void **cookie)
{
	avl_node_t	*node;
	avl_node_t	*parent;
	int		child;
	void		*first;
	size_t		off = tree->avl_offset;

	/*
	 * Initial calls go to the first node or it's right descendant.
	 */
	if (*cookie == NULL) {
		first = avl_first(tree);

		/*
		 * deal with an empty tree
		 */
		if (first == NULL) {
			*cookie = (void *)CHILDBIT;
			return (NULL);
		}

		node = AVL_DATA2NODE(first, off);
		parent = AVL_XPARENT(node);
		goto check_right_side;
	}

	/*
	 * If there is no parent to return to we are done.
	 */
	parent = (avl_node_t *)((uintptr_t)(*cookie) & ~CHILDBIT);
	if (parent == NULL) {
		if (tree->avl_root != NULL) {
			ASSERT(tree->avl_numnodes == 1);
			tree->avl_root = NULL;
			tree->avl_numnodes = 0;
		}
		return (NULL);
	}

	/*
	 * Remove the child pointer we just visited from the parent and tree.
	 */
	child = (uintptr_t)(*cookie) & CHILDBIT;
	parent->avl_child[child] = NULL;
	ASSERT(tree->avl_numnodes > 1);
	--tree->avl_numnodes;

	/*
	 * If we just did a right child or there isn't one, go up to parent.
	 */
	if (child == 1 || parent->avl_child[1] == NULL) {
		node = parent;
		parent = AVL_XPARENT(parent);
		goto done;
	}

	/*
	 * Do parent's right child, then leftmost descendent.
	 */
	node = parent->avl_child[1];
	while (node->avl_child[0] != NULL) {
		parent = node;
		node = node->avl_child[0];
	}

	/*
	 * If here, we moved to a left child. It may have one
	 * child on the right (when balance == +1).
	 */
check_right_side:
	if (node->avl_child[1] != NULL) {
		ASSERT(AVL_XBALANCE(node) == 1);
		parent = node;
		node = node->avl_child[1];
		ASSERT(node->avl_child[0] == NULL &&
		    node->avl_child[1] == NULL);
	} else {
		ASSERT(AVL_XBALANCE(node) <= 0);
	}

done:
	if (parent == NULL) {
		*cookie = (void *)CHILDBIT;
		ASSERT(node == tree->avl_root);
	} else {
		*cookie = (void *)((uintptr_t)parent | AVL_XCHILD(node));
	}

	return (AVL_NODE2DATA(node, off));
}

#if defined(_KERNEL) && defined(HAVE_SPL)
<<<<<<< HEAD
static int __init avl_init(void)
{
	return 0;
}

static void avl_fini(void)
{
        return;
}

module_init(avl_init);
module_exit(avl_fini);
=======
static int avl_init(void) { return 0; }
static int avl_fini(void) { return 0; }

spl_module_init(avl_init);
spl_module_exit(avl_fini);
>>>>>>> ea0bf014

MODULE_AUTHOR("Sun Microsystems, Inc");
MODULE_DESCRIPTION("Generic AVL tree implementation");
MODULE_LICENSE("CDDL");

EXPORT_SYMBOL(avl_create);
EXPORT_SYMBOL(avl_find);
EXPORT_SYMBOL(avl_insert);
EXPORT_SYMBOL(avl_insert_here);
EXPORT_SYMBOL(avl_walk);
EXPORT_SYMBOL(avl_first);
EXPORT_SYMBOL(avl_last);
EXPORT_SYMBOL(avl_nearest);
EXPORT_SYMBOL(avl_add);
EXPORT_SYMBOL(avl_remove);
EXPORT_SYMBOL(avl_numnodes);
EXPORT_SYMBOL(avl_destroy_nodes);
EXPORT_SYMBOL(avl_destroy);
#endif<|MERGE_RESOLUTION|>--- conflicted
+++ resolved
@@ -1033,26 +1033,11 @@
 }
 
 #if defined(_KERNEL) && defined(HAVE_SPL)
-<<<<<<< HEAD
-static int __init avl_init(void)
-{
-	return 0;
-}
-
-static void avl_fini(void)
-{
-        return;
-}
-
-module_init(avl_init);
-module_exit(avl_fini);
-=======
 static int avl_init(void) { return 0; }
 static int avl_fini(void) { return 0; }
 
 spl_module_init(avl_init);
 spl_module_exit(avl_fini);
->>>>>>> ea0bf014
 
 MODULE_AUTHOR("Sun Microsystems, Inc");
 MODULE_DESCRIPTION("Generic AVL tree implementation");
