--- conflicted
+++ resolved
@@ -40,13 +40,10 @@
 #include <sys/param.h>
 #include <sys/cred.h>
 #include <sys/time.h>
-<<<<<<< HEAD
+#include <sys/uio.h>
 #ifdef _KERNEL
 #include <sys/blkdev.h>
 #endif
-=======
-#include <sys/uio.h>
->>>>>>> 976cf85f
 
 #ifdef	__cplusplus
 extern "C" {
