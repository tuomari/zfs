/*
 * CDDL HEADER START
 *
 * The contents of this file are subject to the terms of the
 * Common Development and Distribution License (the "License").
 * You may not use this file except in compliance with the License.
 *
 * You can obtain a copy of the license at usr/src/OPENSOLARIS.LICENSE
 * or http://www.opensolaris.org/os/licensing.
 * See the License for the specific language governing permissions
 * and limitations under the License.
 *
 * When distributing Covered Code, include this CDDL HEADER in each
 * file and include the License file at usr/src/OPENSOLARIS.LICENSE.
 * If applicable, add the following below this CDDL HEADER, with the
 * fields enclosed by brackets "[]" replaced with your own identifying
 * information: Portions Copyright [yyyy] [name of copyright owner]
 *
 * CDDL HEADER END
 */
/*
 * Copyright 2009 Sun Microsystems, Inc.  All rights reserved.
 * Use is subject to license terms.
 */

#include <sys/types.h>
#include <sys/param.h>
#include <sys/errno.h>
#include <sys/uio.h>
#include <sys/buf.h>
#include <sys/modctl.h>
#include <sys/open.h>
#include <sys/file.h>
#include <sys/kmem.h>
#include <sys/conf.h>
#include <sys/cmn_err.h>
#include <sys/stat.h>
#include <sys/zfs_ioctl.h>
#include <sys/zfs_znode.h>
#include <sys/zap.h>
#include <sys/spa.h>
#include <sys/spa_impl.h>
#include <sys/vdev.h>
#include <sys/vdev_impl.h>
#include <sys/dmu.h>
#include <sys/dsl_dir.h>
#include <sys/dsl_dataset.h>
#include <sys/dsl_prop.h>
#include <sys/dsl_deleg.h>
#include <sys/dmu_objset.h>
#include <sys/ddi.h>
#include <sys/sunddi.h>
#include <sys/sunldi.h>
#include <sys/policy.h>
#include <sys/zone.h>
#include <sys/nvpair.h>
#include <sys/pathname.h>
#include <sys/mount.h>
#include <sys/sdt.h>
#include <sys/fs/zfs.h>
#include <sys/zfs_ctldir.h>
#include <sys/zfs_dir.h>
#include <sys/zvol.h>
#include <sharefs/share.h>
#include <sys/dmu_objset.h>

#include <linux/miscdevice.h>

#include "zfs_namecheck.h"
#include "zfs_prop.h"
#include "zfs_deleg.h"
<<<<<<< HEAD
#include "zfs_config.h"
=======
>>>>>>> 03976463

extern void zfs_init(void);
extern void zfs_fini(void);

typedef int zfs_ioc_func_t(zfs_cmd_t *);
typedef int zfs_secpolicy_func_t(zfs_cmd_t *, cred_t *);

typedef enum {
	NO_NAME,
	POOL_NAME,
	DATASET_NAME
} zfs_ioc_namecheck_t;

typedef struct zfs_ioc_vec {
	zfs_ioc_func_t		*zvec_func;
	zfs_secpolicy_func_t	*zvec_secpolicy;
	zfs_ioc_namecheck_t	zvec_namecheck;
	boolean_t		zvec_his_log;
	boolean_t		zvec_pool_check;
} zfs_ioc_vec_t;

/* This array is indexed by zfs_userquota_prop_t */
static const char *userquota_perms[] = {
	ZFS_DELEG_PERM_USERUSED,
	ZFS_DELEG_PERM_USERQUOTA,
	ZFS_DELEG_PERM_GROUPUSED,
	ZFS_DELEG_PERM_GROUPQUOTA,
};

static int zfs_ioc_userspace_upgrade(zfs_cmd_t *zc);
static void clear_props(char *dataset, nvlist_t *props, nvlist_t *newprops);
static int zfs_fill_zplprops_root(uint64_t, nvlist_t *, nvlist_t *,
    boolean_t *);
int zfs_set_prop_nvlist(const char *, nvlist_t *);

/* _NOTE(PRINTFLIKE(4)) - this is printf-like, but lint is too whiney */
void
__dprintf(const char *file, const char *func, int line, const char *fmt, ...)
{
	const char *newfile;
	char buf[256];
	va_list adx;

	/*
	 * Get rid of annoying "../common/" prefix to filename.
	 */
	newfile = strrchr(file, '/');
	if (newfile != NULL) {
		newfile = newfile + 1; /* Get rid of leading / */
	} else {
		newfile = file;
	}

	va_start(adx, fmt);
	(void) vsnprintf(buf, sizeof (buf), fmt, adx);
	va_end(adx);

	/*
	 * To get this data, use the zfs-dprintf probe as so:
	 * dtrace -q -n 'zfs-dprintf \
	 *	/stringof(arg0) == "dbuf.c"/ \
	 *	{printf("%s: %s", stringof(arg1), stringof(arg3))}'
	 * arg0 = file name
	 * arg1 = function name
	 * arg2 = line number
	 * arg3 = message
	 */
	DTRACE_PROBE4(zfs__dprintf,
	    char *, newfile, char *, func, int, line, char *, buf);
}

static void
history_str_free(char *buf)
{
	vmem_free(buf, HIS_MAX_RECORD_LEN);
}

static char *
history_str_get(zfs_cmd_t *zc)
{
	char *buf;

	if (zc->zc_history == 0)
		return (NULL);

	buf = vmem_alloc(HIS_MAX_RECORD_LEN, KM_SLEEP);
	if (copyinstr((void *)(uintptr_t)zc->zc_history,
	    buf, HIS_MAX_RECORD_LEN, NULL) != 0) {
		history_str_free(buf);
		return (NULL);
	}

	buf[HIS_MAX_RECORD_LEN -1] = '\0';

	return (buf);
}

/*
 * Check to see if the named dataset is currently defined as bootable
 */
static boolean_t
zfs_is_bootfs(const char *name)
{
	spa_t *spa;
	boolean_t ret = B_FALSE;

	if (spa_open(name, &spa, FTAG) == 0) {
		if (spa->spa_bootfs) {
			objset_t *os;

			if (dmu_objset_open(name, DMU_OST_ZFS,
			    DS_MODE_USER | DS_MODE_READONLY, &os) == 0) {
				ret = (dmu_objset_id(os) == spa->spa_bootfs);
				dmu_objset_close(os);
			}
		}
		spa_close(spa, FTAG);
	}
	return (ret);
}

/*
 * zfs_earlier_version
 *
 *	Return non-zero if the spa version is less than requested version.
 */
static int
zfs_earlier_version(const char *name, int version)
{
	spa_t *spa;

	if (spa_open(name, &spa, FTAG) == 0) {
		if (spa_version(spa) < version) {
			spa_close(spa, FTAG);
			return (1);
		}
		spa_close(spa, FTAG);
	}
	return (0);
}

/*
 * zpl_earlier_version
 *
 * Return TRUE if the ZPL version is less than requested version.
 */
static boolean_t
zpl_earlier_version(const char *name, int version)
{
	objset_t *os;
	boolean_t rc = B_TRUE;

	if (dmu_objset_open(name, DMU_OST_ANY,
	    DS_MODE_USER | DS_MODE_READONLY, &os) == 0) {
		uint64_t zplversion;

		if (zfs_get_zplprop(os, ZFS_PROP_VERSION, &zplversion) == 0)
			rc = zplversion < version;
		dmu_objset_close(os);
	}
	return (rc);
}

static void
zfs_log_history(zfs_cmd_t *zc)
{
	spa_t *spa;
	char *buf;

	if ((buf = history_str_get(zc)) == NULL)
		return;

	if (spa_open(zc->zc_name, &spa, FTAG) == 0) {
		if (spa_version(spa) >= SPA_VERSION_ZPOOL_HISTORY)
			(void) spa_history_log(spa, buf, LOG_CMD_NORMAL);
		spa_close(spa, FTAG);
	}
	history_str_free(buf);
}

/*
 * Policy for top-level read operations (list pools).  Requires no privileges,
 * and can be used in the local zone, as there is no associated dataset.
 */
/* ARGSUSED */
static int
zfs_secpolicy_none(zfs_cmd_t *zc, cred_t *cr)
{
	return (0);
}

/*
 * Policy for dataset read operations (list children, get statistics).  Requires
 * no privileges, but must be visible in the local zone.
 */
/* ARGSUSED */
static int
zfs_secpolicy_read(zfs_cmd_t *zc, cred_t *cr)
{
	if (INGLOBALZONE(curproc) ||
	    zone_dataset_visible(zc->zc_name, NULL))
		return (0);

	return (ENOENT);
}

static int
zfs_dozonecheck(const char *dataset, cred_t *cr)
{
	uint64_t zoned;
	int writable = 1;

	/*
	 * The dataset must be visible by this zone -- check this first
	 * so they don't see EPERM on something they shouldn't know about.
	 */
	if (!INGLOBALZONE(curproc) &&
	    !zone_dataset_visible(dataset, &writable))
		return (ENOENT);

	if (dsl_prop_get_integer(dataset, "zoned", &zoned, NULL))
		return (ENOENT);

	if (INGLOBALZONE(curproc)) {
		/*
		 * If the fs is zoned, only root can access it from the
		 * global zone.
		 */
		if (secpolicy_zfs(cr) && zoned)
			return (EPERM);
	} else {
		/*
		 * If we are in a local zone, the 'zoned' property must be set.
		 */
		if (!zoned)
			return (EPERM);

		/* must be writable by this zone */
		if (!writable)
			return (EPERM);
	}
	return (0);
}

int
zfs_secpolicy_write_perms(const char *name, const char *perm, cred_t *cr)
{
	int error;

	error = zfs_dozonecheck(name, cr);
	if (error == 0) {
		error = secpolicy_zfs(cr);
		if (error)
			error = dsl_deleg_access(name, perm, cr);
	}
	return (error);
}

static int
zfs_secpolicy_setprop(const char *name, zfs_prop_t prop, cred_t *cr)
{
	/*
	 * Check permissions for special properties.
	 */
	switch (prop) {
	default:
		break;
	case ZFS_PROP_ZONED:
		/*
		 * Disallow setting of 'zoned' from within a local zone.
		 */
		if (!INGLOBALZONE(curproc))
			return (EPERM);
		break;

	case ZFS_PROP_QUOTA:
		if (!INGLOBALZONE(curproc)) {
			uint64_t zoned;
			char setpoint[MAXNAMELEN];
			/*
			 * Unprivileged users are allowed to modify the
			 * quota on things *under* (ie. contained by)
			 * the thing they own.
			 */
			if (dsl_prop_get_integer(name, "zoned", &zoned,
			    setpoint))
				return (EPERM);
			if (!zoned || strlen(name) <= strlen(setpoint))
				return (EPERM);
		}
		break;
	}

	return (zfs_secpolicy_write_perms(name, zfs_prop_to_name(prop), cr));
}

int
zfs_secpolicy_fsacl(zfs_cmd_t *zc, cred_t *cr)
{
	int error;

	error = zfs_dozonecheck(zc->zc_name, cr);
	if (error)
		return (error);

	/*
	 * permission to set permissions will be evaluated later in
	 * dsl_deleg_can_allow()
	 */
	return (0);
}

int
zfs_secpolicy_rollback(zfs_cmd_t *zc, cred_t *cr)
{
	int error;
	error = zfs_secpolicy_write_perms(zc->zc_name,
	    ZFS_DELEG_PERM_ROLLBACK, cr);
	if (error == 0)
		error = zfs_secpolicy_write_perms(zc->zc_name,
		    ZFS_DELEG_PERM_MOUNT, cr);
	return (error);
}

int
zfs_secpolicy_send(zfs_cmd_t *zc, cred_t *cr)
{
	return (zfs_secpolicy_write_perms(zc->zc_name,
	    ZFS_DELEG_PERM_SEND, cr));
}

#ifdef HAVE_ZPL
static int
zfs_secpolicy_deleg_share(zfs_cmd_t *zc, cred_t *cr)
{
	vnode_t *vp;
	int error;

	if ((error = lookupname(zc->zc_value, UIO_SYSSPACE,
	    NO_FOLLOW, NULL, &vp)) != 0)
		return (error);

	/* Now make sure mntpnt and dataset are ZFS */

	if (vp->v_vfsp->vfs_fstype != zfsfstype ||
	    (strcmp((char *)refstr_value(vp->v_vfsp->vfs_resource),
	    zc->zc_name) != 0)) {
		VN_RELE(vp);
		return (EPERM);
	}

	VN_RELE(vp);
	return (dsl_deleg_access(zc->zc_name,
	    ZFS_DELEG_PERM_SHARE, cr));
}
#endif /* HAVE_ZPL */

int
zfs_secpolicy_share(zfs_cmd_t *zc, cred_t *cr)
{
#ifdef HAVE_ZPL
	if (!INGLOBALZONE(curproc))
		return (EPERM);

	if (secpolicy_nfs(cr) == 0) {
		return (0);
	} else {
		return (zfs_secpolicy_deleg_share(zc, cr));
	}
#else
	return (ENOTSUP);
#endif /* HAVE_ZPL */
}

int
zfs_secpolicy_smb_acl(zfs_cmd_t *zc, cred_t *cr)
{
#ifdef HAVE_ZPL
	if (!INGLOBALZONE(curproc))
		return (EPERM);

	if (secpolicy_smb(cr) == 0) {
		return (0);
	} else {
		return (zfs_secpolicy_deleg_share(zc, cr));
	}
#else
	return (ENOTSUP);
#endif /* HAVE_ZPL */
}

static int
zfs_get_parent(const char *datasetname, char *parent, int parentsize)
{
	char *cp;

	/*
	 * Remove the @bla or /bla from the end of the name to get the parent.
	 */
	(void) strncpy(parent, datasetname, parentsize);
	cp = strrchr(parent, '@');
	if (cp != NULL) {
		cp[0] = '\0';
	} else {
		cp = strrchr(parent, '/');
		if (cp == NULL)
			return (ENOENT);
		cp[0] = '\0';
	}

	return (0);
}

int
zfs_secpolicy_destroy_perms(const char *name, cred_t *cr)
{
	int error;

	if ((error = zfs_secpolicy_write_perms(name,
	    ZFS_DELEG_PERM_MOUNT, cr)) != 0)
		return (error);

	return (zfs_secpolicy_write_perms(name, ZFS_DELEG_PERM_DESTROY, cr));
}

static int
zfs_secpolicy_destroy(zfs_cmd_t *zc, cred_t *cr)
{
	return (zfs_secpolicy_destroy_perms(zc->zc_name, cr));
}

/*
 * Must have sys_config privilege to check the iscsi permission
 */
/* ARGSUSED */
static int
zfs_secpolicy_iscsi(zfs_cmd_t *zc, cred_t *cr)
{
	return (secpolicy_zfs(cr));
}

int
zfs_secpolicy_rename_perms(const char *from, const char *to, cred_t *cr)
{
	char 	parentname[MAXNAMELEN];
	int	error;

	if ((error = zfs_secpolicy_write_perms(from,
	    ZFS_DELEG_PERM_RENAME, cr)) != 0)
		return (error);

	if ((error = zfs_secpolicy_write_perms(from,
	    ZFS_DELEG_PERM_MOUNT, cr)) != 0)
		return (error);

	if ((error = zfs_get_parent(to, parentname,
	    sizeof (parentname))) != 0)
		return (error);

	if ((error = zfs_secpolicy_write_perms(parentname,
	    ZFS_DELEG_PERM_CREATE, cr)) != 0)
		return (error);

	if ((error = zfs_secpolicy_write_perms(parentname,
	    ZFS_DELEG_PERM_MOUNT, cr)) != 0)
		return (error);

	return (error);
}

static int
zfs_secpolicy_rename(zfs_cmd_t *zc, cred_t *cr)
{
	return (zfs_secpolicy_rename_perms(zc->zc_name, zc->zc_value, cr));
}

static int
zfs_secpolicy_promote(zfs_cmd_t *zc, cred_t *cr)
{
	char 	parentname[MAXNAMELEN];
	objset_t *clone;
	int error;

	error = zfs_secpolicy_write_perms(zc->zc_name,
	    ZFS_DELEG_PERM_PROMOTE, cr);
	if (error)
		return (error);

	error = dmu_objset_open(zc->zc_name, DMU_OST_ANY,
	    DS_MODE_USER | DS_MODE_READONLY, &clone);

	if (error == 0) {
		dsl_dataset_t *pclone = NULL;
		dsl_dir_t *dd;
		dd = clone->os->os_dsl_dataset->ds_dir;

		rw_enter(&dd->dd_pool->dp_config_rwlock, RW_READER);
		error = dsl_dataset_hold_obj(dd->dd_pool,
		    dd->dd_phys->dd_origin_obj, FTAG, &pclone);
		rw_exit(&dd->dd_pool->dp_config_rwlock);
		if (error) {
			dmu_objset_close(clone);
			return (error);
		}

		error = zfs_secpolicy_write_perms(zc->zc_name,
		    ZFS_DELEG_PERM_MOUNT, cr);

		dsl_dataset_name(pclone, parentname);
		dmu_objset_close(clone);
		dsl_dataset_rele(pclone, FTAG);
		if (error == 0)
			error = zfs_secpolicy_write_perms(parentname,
			    ZFS_DELEG_PERM_PROMOTE, cr);
	}
	return (error);
}

static int
zfs_secpolicy_receive(zfs_cmd_t *zc, cred_t *cr)
{
	int error;

	if ((error = zfs_secpolicy_write_perms(zc->zc_name,
	    ZFS_DELEG_PERM_RECEIVE, cr)) != 0)
		return (error);

	if ((error = zfs_secpolicy_write_perms(zc->zc_name,
	    ZFS_DELEG_PERM_MOUNT, cr)) != 0)
		return (error);

	return (zfs_secpolicy_write_perms(zc->zc_name,
	    ZFS_DELEG_PERM_CREATE, cr));
}

int
zfs_secpolicy_snapshot_perms(const char *name, cred_t *cr)
{
	int error;

	if ((error = zfs_secpolicy_write_perms(name,
	    ZFS_DELEG_PERM_SNAPSHOT, cr)) != 0)
		return (error);

	error = zfs_secpolicy_write_perms(name,
	    ZFS_DELEG_PERM_MOUNT, cr);

	return (error);
}

static int
zfs_secpolicy_snapshot(zfs_cmd_t *zc, cred_t *cr)
{

	return (zfs_secpolicy_snapshot_perms(zc->zc_name, cr));
}

static int
zfs_secpolicy_create(zfs_cmd_t *zc, cred_t *cr)
{
	char 	parentname[MAXNAMELEN];
	int 	error;

	if ((error = zfs_get_parent(zc->zc_name, parentname,
	    sizeof (parentname))) != 0)
		return (error);

	if (zc->zc_value[0] != '\0') {
		if ((error = zfs_secpolicy_write_perms(zc->zc_value,
		    ZFS_DELEG_PERM_CLONE, cr)) != 0)
			return (error);
	}

	if ((error = zfs_secpolicy_write_perms(parentname,
	    ZFS_DELEG_PERM_CREATE, cr)) != 0)
		return (error);

	error = zfs_secpolicy_write_perms(parentname,
	    ZFS_DELEG_PERM_MOUNT, cr);

	return (error);
}

#ifdef HAVE_ZPL
static int
zfs_secpolicy_umount(zfs_cmd_t *zc, cred_t *cr)
{
	int error;

	error = secpolicy_fs_unmount(cr, NULL);
	if (error) {
		error = dsl_deleg_access(zc->zc_name, ZFS_DELEG_PERM_MOUNT, cr);
	}
	return (error);
}
#endif /* HAVE_ZPL */

/*
 * Policy for pool operations - create/destroy pools, add vdevs, etc.  Requires
 * SYS_CONFIG privilege, which is not available in a local zone.
 */
/* ARGSUSED */
static int
zfs_secpolicy_config(zfs_cmd_t *zc, cred_t *cr)
{
	if (secpolicy_sys_config(cr, B_FALSE) != 0)
		return (EPERM);

	return (0);
}

/*
 * Just like zfs_secpolicy_config, except that we will check for
 * mount permission on the dataset for permission to create/remove
 * the minor nodes.
 */
static int
zfs_secpolicy_minor(zfs_cmd_t *zc, cred_t *cr)
{
	if (secpolicy_sys_config(cr, B_FALSE) != 0) {
		return (dsl_deleg_access(zc->zc_name,
		    ZFS_DELEG_PERM_MOUNT, cr));
	}

	return (0);
}

/*
 * Policy for fault injection.  Requires all privileges.
 */
/* ARGSUSED */
static int
zfs_secpolicy_inject(zfs_cmd_t *zc, cred_t *cr)
{
	return (secpolicy_zinject(cr));
}

static int
zfs_secpolicy_inherit(zfs_cmd_t *zc, cred_t *cr)
{
	zfs_prop_t prop = zfs_name_to_prop(zc->zc_value);

	if (prop == ZPROP_INVAL) {
		if (!zfs_prop_user(zc->zc_value))
			return (EINVAL);
		return (zfs_secpolicy_write_perms(zc->zc_name,
		    ZFS_DELEG_PERM_USERPROP, cr));
	} else {
		if (!zfs_prop_inheritable(prop))
			return (EINVAL);
		return (zfs_secpolicy_setprop(zc->zc_name, prop, cr));
	}
}

static int
zfs_secpolicy_userspace_one(zfs_cmd_t *zc, cred_t *cr)
{
	int err = zfs_secpolicy_read(zc, cr);
	if (err)
		return (err);

	if (zc->zc_objset_type >= ZFS_NUM_USERQUOTA_PROPS)
		return (EINVAL);

	if (zc->zc_value[0] == 0) {
		/*
		 * They are asking about a posix uid/gid.  If it's
		 * themself, allow it.
		 */
		if (zc->zc_objset_type == ZFS_PROP_USERUSED ||
		    zc->zc_objset_type == ZFS_PROP_USERQUOTA) {
			if (zc->zc_guid == crgetuid(cr))
				return (0);
		} else {
			if (groupmember(zc->zc_guid, cr))
				return (0);
		}
	}

	return (zfs_secpolicy_write_perms(zc->zc_name,
	    userquota_perms[zc->zc_objset_type], cr));
}

static int
zfs_secpolicy_userspace_many(zfs_cmd_t *zc, cred_t *cr)
{
	int err = zfs_secpolicy_read(zc, cr);
	if (err)
		return (err);

	if (zc->zc_objset_type >= ZFS_NUM_USERQUOTA_PROPS)
		return (EINVAL);

	return (zfs_secpolicy_write_perms(zc->zc_name,
	    userquota_perms[zc->zc_objset_type], cr));
}

static int
zfs_secpolicy_userspace_upgrade(zfs_cmd_t *zc, cred_t *cr)
{
	return (zfs_secpolicy_setprop(zc->zc_name, ZFS_PROP_VERSION, cr));
}

static int
zfs_secpolicy_hold(zfs_cmd_t *zc, cred_t *cr)
{
	return (zfs_secpolicy_write_perms(zc->zc_name,
	    ZFS_DELEG_PERM_HOLD, cr));
}

static int
zfs_secpolicy_release(zfs_cmd_t *zc, cred_t *cr)
{
	return (zfs_secpolicy_write_perms(zc->zc_name,
	    ZFS_DELEG_PERM_RELEASE, cr));
}

/*
 * Returns the nvlist as specified by the user in the zfs_cmd_t.
 */
static int
get_nvlist(uint64_t nvl, uint64_t size, int iflag, nvlist_t **nvp)
{
	char *packed;
	int error;
	nvlist_t *list = NULL;

	/*
	 * Read in and unpack the user-supplied nvlist.
	 */
	if (size == 0)
		return (EINVAL);

	packed = kmem_alloc(size, KM_SLEEP);

	if ((error = ddi_copyin((void *)(uintptr_t)nvl, packed, size,
	    iflag)) != 0) {
		kmem_free(packed, size);
		return (error);
	}

	if ((error = nvlist_unpack(packed, size, &list, 0)) != 0) {
		kmem_free(packed, size);
		return (error);
	}

	kmem_free(packed, size);

	*nvp = list;
	return (0);
}

static int
put_nvlist(zfs_cmd_t *zc, nvlist_t *nvl)
{
	char *packed = NULL;
	size_t size;
	int error;

	VERIFY(nvlist_size(nvl, &size, NV_ENCODE_NATIVE) == 0);

	if (size > zc->zc_nvlist_dst_size) {
		error = ENOMEM;
	} else {
		packed = vmem_alloc(size, KM_SLEEP);
		VERIFY(nvlist_pack(nvl, &packed, &size, NV_ENCODE_NATIVE,
		    KM_SLEEP) == 0);
		error = ddi_copyout(packed,
		    (void *)(uintptr_t)zc->zc_nvlist_dst, size, zc->zc_iflags);
		vmem_free(packed, size);
	}

	zc->zc_nvlist_dst_size = size;
	return (error);
}

#ifdef HAVE_ZPL
static int
getzfsvfs(const char *dsname, zfsvfs_t **zvp)
{
	objset_t *os;
	int error;

	error = dmu_objset_open(dsname, DMU_OST_ZFS,
	    DS_MODE_USER | DS_MODE_READONLY, &os);
	if (error)
		return (error);

	mutex_enter(&os->os->os_user_ptr_lock);
	*zvp = dmu_objset_get_user(os);
	if (*zvp) {
		VFS_HOLD((*zvp)->z_vfs);
	} else {
		error = ESRCH;
	}
	mutex_exit(&os->os->os_user_ptr_lock);
	dmu_objset_close(os);
	return (error);
}

/*
 * Find a zfsvfs_t for a mounted filesystem, or create our own, in which
 * case its z_vfs will be NULL, and it will be opened as the owner.
 */
static int
zfsvfs_hold(const char *name, boolean_t readonly, void *tag, zfsvfs_t **zvp)
{
	int error = 0;
	int mode = DS_MODE_OWNER | (readonly ? DS_MODE_READONLY : 0);

	if (getzfsvfs(name, zvp) != 0)
		error = zfsvfs_create(name, mode, zvp);
	if (error == 0) {
		rrw_enter(&(*zvp)->z_teardown_lock, RW_READER, tag);
		if ((*zvp)->z_unmounted) {
			/*
			 * XXX we could probably try again, since the unmounting
			 * thread should be just about to disassociate the
			 * objset from the zfsvfs.
			 */
			rrw_exit(&(*zvp)->z_teardown_lock, tag);
			return (EBUSY);
		}
	}
	return (error);
}

static void
zfsvfs_rele(zfsvfs_t *zfsvfs, void *tag)
{
	rrw_exit(&zfsvfs->z_teardown_lock, tag);

	if (zfsvfs->z_vfs) {
		VFS_RELE(zfsvfs->z_vfs);
	} else {
		dmu_objset_close(zfsvfs->z_os);
		zfsvfs_free(zfsvfs);
	}
}
#endif /* HAVE_ZPL */

static int
zfs_ioc_pool_create(zfs_cmd_t *zc)
{
	int error;
	nvlist_t *config, *props = NULL;
	nvlist_t *rootprops = NULL;
	nvlist_t *zplprops = NULL;
	char *buf;

	if ((error = get_nvlist(zc->zc_nvlist_conf, zc->zc_nvlist_conf_size,
	    zc->zc_iflags, &config)))
		return (error);

	if (zc->zc_nvlist_src_size != 0 && (error =
	    get_nvlist(zc->zc_nvlist_src, zc->zc_nvlist_src_size,
	    zc->zc_iflags, &props))) {
		nvlist_free(config);
		return (error);
	}

	if (props) {
		nvlist_t *nvl = NULL;
		uint64_t version = SPA_VERSION;

		(void) nvlist_lookup_uint64(props,
		    zpool_prop_to_name(ZPOOL_PROP_VERSION), &version);
		if (version < SPA_VERSION_INITIAL || version > SPA_VERSION) {
			error = EINVAL;
			goto pool_props_bad;
		}
		(void) nvlist_lookup_nvlist(props, ZPOOL_ROOTFS_PROPS, &nvl);
		if (nvl) {
			error = nvlist_dup(nvl, &rootprops, KM_SLEEP);
			if (error != 0) {
				nvlist_free(config);
				nvlist_free(props);
				return (error);
			}
			(void) nvlist_remove_all(props, ZPOOL_ROOTFS_PROPS);
		}
		VERIFY(nvlist_alloc(&zplprops, NV_UNIQUE_NAME, KM_SLEEP) == 0);
		error = zfs_fill_zplprops_root(version, rootprops,
		    zplprops, NULL);
		if (error)
			goto pool_props_bad;
	}

	buf = history_str_get(zc);

	error = spa_create(zc->zc_name, config, props, buf, zplprops);

	/*
	 * Set the remaining root properties
	 */
	if (!error &&
	    (error = zfs_set_prop_nvlist(zc->zc_name, rootprops)) != 0)
		(void) spa_destroy(zc->zc_name);

	if (buf != NULL)
		history_str_free(buf);

pool_props_bad:
	nvlist_free(rootprops);
	nvlist_free(zplprops);
	nvlist_free(config);
	nvlist_free(props);

	return (error);
}

static int
zfs_ioc_pool_destroy(zfs_cmd_t *zc)
{
	int error;
	zfs_log_history(zc);
	error = spa_destroy(zc->zc_name);
	return (error);
}

static int
zfs_ioc_pool_import(zfs_cmd_t *zc)
{
	int error;
	nvlist_t *config, *props = NULL;
	uint64_t guid;

	if ((error = get_nvlist(zc->zc_nvlist_conf, zc->zc_nvlist_conf_size,
	    zc->zc_iflags, &config)) != 0)
		return (error);

	if (zc->zc_nvlist_src_size != 0 && (error =
	    get_nvlist(zc->zc_nvlist_src, zc->zc_nvlist_src_size,
	    zc->zc_iflags, &props))) {
		nvlist_free(config);
		return (error);
	}

	if (nvlist_lookup_uint64(config, ZPOOL_CONFIG_POOL_GUID, &guid) != 0 ||
	    guid != zc->zc_guid)
		error = EINVAL;
	else if (zc->zc_cookie)
		error = spa_import_verbatim(zc->zc_name, config,
		    props);
	else
		error = spa_import(zc->zc_name, config, props);

	nvlist_free(config);

	if (props)
		nvlist_free(props);

	return (error);
}

static int
zfs_ioc_pool_export(zfs_cmd_t *zc)
{
	int error;
	boolean_t force = (boolean_t)zc->zc_cookie;
	boolean_t hardforce = (boolean_t)zc->zc_guid;

	zfs_log_history(zc);
	error = spa_export(zc->zc_name, NULL, force, hardforce);
	return (error);
}

static int
zfs_ioc_pool_configs(zfs_cmd_t *zc)
{
	nvlist_t *configs;
	int error;

	if ((configs = spa_all_configs(&zc->zc_cookie)) == NULL)
		return (EEXIST);

	error = put_nvlist(zc, configs);

	nvlist_free(configs);

	return (error);
}

static int
zfs_ioc_pool_stats(zfs_cmd_t *zc)
{
	nvlist_t *config;
	int error;
	int ret = 0;

	error = spa_get_stats(zc->zc_name, &config, zc->zc_value,
	    sizeof (zc->zc_value));

	if (config != NULL) {
		ret = put_nvlist(zc, config);
		nvlist_free(config);

		/*
		 * The config may be present even if 'error' is non-zero.
		 * In this case we return success, and preserve the real errno
		 * in 'zc_cookie'.
		 */
		zc->zc_cookie = error;
	} else {
		ret = error;
	}

	return (ret);
}

/*
 * Try to import the given pool, returning pool stats as appropriate so that
 * user land knows which devices are available and overall pool health.
 */
static int
zfs_ioc_pool_tryimport(zfs_cmd_t *zc)
{
	nvlist_t *tryconfig, *config;
	int error;

	if ((error = get_nvlist(zc->zc_nvlist_conf, zc->zc_nvlist_conf_size,
	    zc->zc_iflags, &tryconfig)) != 0)
		return (error);

	config = spa_tryimport(tryconfig);

	nvlist_free(tryconfig);

	if (config == NULL)
		return (EINVAL);

	error = put_nvlist(zc, config);
	nvlist_free(config);

	return (error);
}

static int
zfs_ioc_pool_scrub(zfs_cmd_t *zc)
{
	spa_t *spa;
	int error;

	if ((error = spa_open(zc->zc_name, &spa, FTAG)) != 0)
		return (error);

	error = spa_scrub(spa, zc->zc_cookie);

	spa_close(spa, FTAG);

	return (error);
}

static int
zfs_ioc_pool_freeze(zfs_cmd_t *zc)
{
	spa_t *spa;
	int error;

	error = spa_open(zc->zc_name, &spa, FTAG);
	if (error == 0) {
		spa_freeze(spa);
		spa_close(spa, FTAG);
	}
	return (error);
}

static int
zfs_ioc_pool_upgrade(zfs_cmd_t *zc)
{
	spa_t *spa;
	int error;

	if ((error = spa_open(zc->zc_name, &spa, FTAG)) != 0)
		return (error);

	if (zc->zc_cookie < spa_version(spa) || zc->zc_cookie > SPA_VERSION) {
		spa_close(spa, FTAG);
		return (EINVAL);
	}

	spa_upgrade(spa, zc->zc_cookie);
	spa_close(spa, FTAG);

	return (error);
}

static int
zfs_ioc_pool_get_history(zfs_cmd_t *zc)
{
	spa_t *spa;
	char *hist_buf;
	uint64_t size;
	int error;

	if ((size = zc->zc_history_len) == 0)
		return (EINVAL);

	if ((error = spa_open(zc->zc_name, &spa, FTAG)) != 0)
		return (error);

	if (spa_version(spa) < SPA_VERSION_ZPOOL_HISTORY) {
		spa_close(spa, FTAG);
		return (ENOTSUP);
	}

	hist_buf = kmem_alloc(size, KM_SLEEP);
	if ((error = spa_history_get(spa, &zc->zc_history_offset,
	    &zc->zc_history_len, hist_buf)) == 0) {
		error = ddi_copyout(hist_buf,
		    (void *)(uintptr_t)zc->zc_history,
		    zc->zc_history_len, zc->zc_iflags);
	}

	spa_close(spa, FTAG);
	kmem_free(hist_buf, size);
	return (error);
}

static int
zfs_ioc_dsobj_to_dsname(zfs_cmd_t *zc)
{
	int error;

	if ((error = dsl_dsobj_to_dsname(zc->zc_name,zc->zc_obj,zc->zc_value)))
		return (error);

	return (0);
}

static int
zfs_ioc_obj_to_path(zfs_cmd_t *zc)
{
	objset_t *osp;
	int error;

	if ((error = dmu_objset_open(zc->zc_name, DMU_OST_ZFS,
	    DS_MODE_USER | DS_MODE_READONLY, &osp)) != 0)
		return (error);
	error = zfs_obj_to_path(osp, zc->zc_obj, zc->zc_value,
	    sizeof (zc->zc_value));
	dmu_objset_close(osp);

	return (error);
}

static int
zfs_ioc_vdev_add(zfs_cmd_t *zc)
{
	spa_t *spa;
	int error;
	nvlist_t *config, **l2cache, **spares;
	uint_t nl2cache = 0, nspares = 0;

	error = spa_open(zc->zc_name, &spa, FTAG);
	if (error != 0)
		return (error);

	error = get_nvlist(zc->zc_nvlist_conf, zc->zc_nvlist_conf_size,
	    zc->zc_iflags, &config);
	(void) nvlist_lookup_nvlist_array(config, ZPOOL_CONFIG_L2CACHE,
	    &l2cache, &nl2cache);

	(void) nvlist_lookup_nvlist_array(config, ZPOOL_CONFIG_SPARES,
	    &spares, &nspares);

	/*
	 * A root pool with concatenated devices is not supported.
	 * Thus, can not add a device to a root pool.
	 *
	 * Intent log device can not be added to a rootpool because
	 * during mountroot, zil is replayed, a seperated log device
	 * can not be accessed during the mountroot time.
	 *
	 * l2cache and spare devices are ok to be added to a rootpool.
	 */
	if (spa->spa_bootfs != 0 && nl2cache == 0 && nspares == 0) {
		spa_close(spa, FTAG);
		return (EDOM);
	}

	if (error == 0) {
		error = spa_vdev_add(spa, config);
		nvlist_free(config);
	}
	spa_close(spa, FTAG);
	return (error);
}

static int
zfs_ioc_vdev_remove(zfs_cmd_t *zc)
{
	spa_t *spa;
	int error;

	error = spa_open(zc->zc_name, &spa, FTAG);
	if (error != 0)
		return (error);
	error = spa_vdev_remove(spa, zc->zc_guid, B_FALSE);
	spa_close(spa, FTAG);
	return (error);
}

static int
zfs_ioc_vdev_set_state(zfs_cmd_t *zc)
{
	spa_t *spa;
	int error;
	vdev_state_t newstate = VDEV_STATE_UNKNOWN;

	if ((error = spa_open(zc->zc_name, &spa, FTAG)) != 0)
		return (error);
	switch (zc->zc_cookie) {
	case VDEV_STATE_ONLINE:
		error = vdev_online(spa, zc->zc_guid, zc->zc_obj, &newstate);
		break;

	case VDEV_STATE_OFFLINE:
		error = vdev_offline(spa, zc->zc_guid, zc->zc_obj);
		break;

	case VDEV_STATE_FAULTED:
		error = vdev_fault(spa, zc->zc_guid);
		break;

	case VDEV_STATE_DEGRADED:
		error = vdev_degrade(spa, zc->zc_guid);
		break;

	default:
		error = EINVAL;
	}
	zc->zc_cookie = newstate;
	spa_close(spa, FTAG);
	return (error);
}

static int
zfs_ioc_vdev_attach(zfs_cmd_t *zc)
{
	spa_t *spa;
	int replacing = zc->zc_cookie;
	nvlist_t *config;
	int error;

	if ((error = spa_open(zc->zc_name, &spa, FTAG)) != 0)
		return (error);

	if ((error = get_nvlist(zc->zc_nvlist_conf, zc->zc_nvlist_conf_size,
	    zc->zc_iflags, &config)) == 0) {
		error = spa_vdev_attach(spa, zc->zc_guid, config, replacing);
		nvlist_free(config);
	}

	spa_close(spa, FTAG);
	return (error);
}

static int
zfs_ioc_vdev_detach(zfs_cmd_t *zc)
{
	spa_t *spa;
	int error;

	if ((error = spa_open(zc->zc_name, &spa, FTAG)) != 0)
		return (error);

	error = spa_vdev_detach(spa, zc->zc_guid, 0, B_FALSE);

	spa_close(spa, FTAG);
	return (error);
}

static int
zfs_ioc_vdev_setpath(zfs_cmd_t *zc)
{
	spa_t *spa;
	char *path = zc->zc_value;
	uint64_t guid = zc->zc_guid;
	int error;

	error = spa_open(zc->zc_name, &spa, FTAG);
	if (error != 0)
		return (error);

	error = spa_vdev_setpath(spa, guid, path);
	spa_close(spa, FTAG);
	return (error);
}

static int
zfs_ioc_vdev_setfru(zfs_cmd_t *zc)
{
	spa_t *spa;
	char *fru = zc->zc_value;
	uint64_t guid = zc->zc_guid;
	int error;

	error = spa_open(zc->zc_name, &spa, FTAG);
	if (error != 0)
		return (error);

	error = spa_vdev_setfru(spa, guid, fru);
	spa_close(spa, FTAG);
	return (error);
}

/*
 * inputs:
 * zc_name		name of filesystem
 * zc_nvlist_dst_size	size of buffer for property nvlist
 *
 * outputs:
 * zc_objset_stats	stats
 * zc_nvlist_dst	property nvlist
 * zc_nvlist_dst_size	size of property nvlist
 */
static int
zfs_ioc_objset_stats(zfs_cmd_t *zc)
{
	objset_t *os = NULL;
	int error;
	nvlist_t *nv;

	if ((error = dmu_objset_open(zc->zc_name,
	    DMU_OST_ANY, DS_MODE_USER | DS_MODE_READONLY, &os)))
		return (error);

	dmu_objset_fast_stat(os, &zc->zc_objset_stats);

	if (zc->zc_nvlist_dst != 0 &&
	    (error = dsl_prop_get_all(os, &nv, FALSE)) == 0) {
		dmu_objset_stats(os, nv);
		/*
		 * NB: zvol_get_stats() will read the objset contents,
		 * which we aren't supposed to do with a
		 * DS_MODE_USER hold, because it could be
		 * inconsistent.  So this is a bit of a workaround...
		 */
		if (!zc->zc_objset_stats.dds_inconsistent) {
			if (dmu_objset_type(os) == DMU_OST_ZVOL)
				VERIFY(zvol_get_stats(os, nv) == 0);
		}
		error = put_nvlist(zc, nv);
		nvlist_free(nv);
	}

	dmu_objset_close(os);
	return (error);
}

static int
nvl_add_zplprop(objset_t *os, nvlist_t *props, zfs_prop_t prop)
{
	uint64_t value;
	int error;

	/*
	 * zfs_get_zplprop() will either find a value or give us
	 * the default value (if there is one).
	 */
	if ((error = zfs_get_zplprop(os, prop, &value)) != 0)
		return (error);
	VERIFY(nvlist_add_uint64(props, zfs_prop_to_name(prop), value) == 0);
	return (0);
}

/*
 * inputs:
 * zc_name		name of filesystem
 * zc_nvlist_dst_size	size of buffer for zpl property nvlist
 *
 * outputs:
 * zc_nvlist_dst	zpl property nvlist
 * zc_nvlist_dst_size	size of zpl property nvlist
 */
static int
zfs_ioc_objset_zplprops(zfs_cmd_t *zc)
{
	objset_t *os;
	int err;

	if ((err = dmu_objset_open(zc->zc_name,
	    DMU_OST_ANY, DS_MODE_USER | DS_MODE_READONLY, &os)))
		return (err);

	dmu_objset_fast_stat(os, &zc->zc_objset_stats);

	/*
	 * NB: nvl_add_zplprop() will read the objset contents,
	 * which we aren't supposed to do with a DS_MODE_USER
	 * hold, because it could be inconsistent.
	 */
	if (zc->zc_nvlist_dst != 0 &&
	    !zc->zc_objset_stats.dds_inconsistent &&
	    dmu_objset_type(os) == DMU_OST_ZFS) {
		nvlist_t *nv;

		VERIFY(nvlist_alloc(&nv, NV_UNIQUE_NAME, KM_SLEEP) == 0);
		if ((err = nvl_add_zplprop(os, nv, ZFS_PROP_VERSION)) == 0 &&
		    (err = nvl_add_zplprop(os, nv, ZFS_PROP_NORMALIZE)) == 0 &&
		    (err = nvl_add_zplprop(os, nv, ZFS_PROP_UTF8ONLY)) == 0 &&
		    (err = nvl_add_zplprop(os, nv, ZFS_PROP_CASE)) == 0)
			err = put_nvlist(zc, nv);
		nvlist_free(nv);
	} else {
		err = ENOENT;
	}
	dmu_objset_close(os);
	return (err);
}

static boolean_t
dataset_name_hidden(const char *name)
{
	/*
	 * Skip over datasets that are not visible in this zone,
	 * internal datasets (which have a $ in their name), and
	 * temporary datasets (which have a % in their name).
	 */
	if (strchr(name, '$') != NULL)
		return (B_TRUE);
	if (strchr(name, '%') != NULL)
		return (B_TRUE);
	if (!INGLOBALZONE(curproc) && !zone_dataset_visible(name, NULL))
		return (B_TRUE);
	return (B_FALSE);
}

/*
 * inputs:
 * zc_name		name of filesystem
 * zc_cookie		zap cursor
 * zc_nvlist_dst_size	size of buffer for property nvlist
 *
 * outputs:
 * zc_name		name of next filesystem
 * zc_cookie		zap cursor
 * zc_objset_stats	stats
 * zc_nvlist_dst	property nvlist
 * zc_nvlist_dst_size	size of property nvlist
 */
static int
zfs_ioc_dataset_list_next(zfs_cmd_t *zc)
{
	objset_t *os;
	int error;
	char *p;

	if ((error = dmu_objset_open(zc->zc_name,
	    DMU_OST_ANY, DS_MODE_USER | DS_MODE_READONLY, &os))) {
		if (error == ENOENT)
			error = ESRCH;
		return (error);
	}

	p = strrchr(zc->zc_name, '/');
	if (p == NULL || p[1] != '\0')
		(void) strlcat(zc->zc_name, "/", sizeof (zc->zc_name));
	p = zc->zc_name + strlen(zc->zc_name);

	/*
	 * Pre-fetch the datasets.  dmu_objset_prefetch() always returns 0
	 * but is not declared void because its called by dmu_objset_find().
	 */
	if (zc->zc_cookie == 0) {
		uint64_t cookie = 0;
		int len = sizeof (zc->zc_name) - (p - zc->zc_name);

		while (dmu_dir_list_next(os, len, p, NULL, &cookie) == 0)
			(void) dmu_objset_prefetch(p, NULL);
	}

	do {
		error = dmu_dir_list_next(os,
		    sizeof (zc->zc_name) - (p - zc->zc_name), p,
		    NULL, &zc->zc_cookie);
		if (error == ENOENT)
			error = ESRCH;
	} while (error == 0 && dataset_name_hidden(zc->zc_name));
	dmu_objset_close(os);

	if (error == 0)
		error = zfs_ioc_objset_stats(zc); /* fill in the stats */

	return (error);
}

/*
 * inputs:
 * zc_name		name of filesystem
 * zc_cookie		zap cursor
 * zc_nvlist_dst_size	size of buffer for property nvlist
 *
 * outputs:
 * zc_name		name of next snapshot
 * zc_objset_stats	stats
 * zc_nvlist_dst	property nvlist
 * zc_nvlist_dst_size	size of property nvlist
 */
static int
zfs_ioc_snapshot_list_next(zfs_cmd_t *zc)
{
	objset_t *os;
	int error;

	error = dmu_objset_open(zc->zc_name,
	    DMU_OST_ANY, DS_MODE_USER | DS_MODE_READONLY, &os);
	if (error)
		return (error == ENOENT ? ESRCH : error);

	if (zc->zc_cookie == 0) {
		(void) dmu_objset_find(zc->zc_name, dmu_objset_prefetch,
		    NULL, DS_FIND_SNAPSHOTS);
	}
	/*
	 * A dataset name of maximum length cannot have any snapshots,
	 * so exit immediately.
	 */
	if (strlcat(zc->zc_name, "@", sizeof (zc->zc_name)) >= MAXNAMELEN) {
		dmu_objset_close(os);
		return (ESRCH);
	}

	error = dmu_snapshot_list_next(os,
	    sizeof (zc->zc_name) - strlen(zc->zc_name),
	    zc->zc_name + strlen(zc->zc_name), NULL, &zc->zc_cookie, NULL);
	dmu_objset_close(os);
	if (error == 0)
		error = zfs_ioc_objset_stats(zc); /* fill in the stats */
	else if (error == ENOENT)
		error = ESRCH;

	/* if we failed, undo the @ that we tacked on to zc_name */
	if (error)
		*strchr(zc->zc_name, '@') = '\0';
	return (error);
}

int
zfs_set_prop_nvlist(const char *name, nvlist_t *nvl)
{
	nvpair_t *elem;
	int error = 0;
	uint64_t intval;
	char *strval;
	nvlist_t *genericnvl;
	boolean_t issnap = (strchr(name, '@') != NULL);

	/*
	 * First validate permission to set all of the properties
	 */
	elem = NULL;
	while ((elem = nvlist_next_nvpair(nvl, elem)) != NULL) {
		const char *propname = nvpair_name(elem);
		zfs_prop_t prop = zfs_name_to_prop(propname);

		if (prop == ZPROP_INVAL) {
			/*
			 * If this is a user-defined property, it must be a
			 * string, and there is no further validation to do.
			 */
			if (zfs_prop_user(propname) &&
			    nvpair_type(elem) == DATA_TYPE_STRING) {
				if ((error = zfs_secpolicy_write_perms(name,
				    ZFS_DELEG_PERM_USERPROP, CRED())))
					return (error);
				continue;
			}

			if (!issnap && zfs_prop_userquota(propname) &&
			    nvpair_type(elem) == DATA_TYPE_UINT64_ARRAY) {
				const char *perm;
				const char *up = zfs_userquota_prop_prefixes
				    [ZFS_PROP_USERQUOTA];
				if (strncmp(propname, up, strlen(up)) == 0)
					perm = ZFS_DELEG_PERM_USERQUOTA;
				else
					perm = ZFS_DELEG_PERM_GROUPQUOTA;
				if ((error = zfs_secpolicy_write_perms(name,
				    perm, CRED())))
					return (error);
				continue;
			}

			return (EINVAL);
		}

		if (issnap)
			return (EINVAL);

		if ((error = zfs_secpolicy_setprop(name, prop, CRED())) != 0)
			return (error);

		/*
		 * Check that this value is valid for this pool version
		 */
		switch (prop) {
		default:
			break;
		case ZFS_PROP_COMPRESSION:
			/*
			 * If the user specified gzip compression, make sure
			 * the SPA supports it. We ignore any errors here since
			 * we'll catch them later.
			 */
			if (nvpair_type(elem) == DATA_TYPE_UINT64 &&
			    nvpair_value_uint64(elem, &intval) == 0) {
				if (intval >= ZIO_COMPRESS_GZIP_1 &&
				    intval <= ZIO_COMPRESS_GZIP_9 &&
				    zfs_earlier_version(name,
				    SPA_VERSION_GZIP_COMPRESSION))
					return (ENOTSUP);

				/*
				 * If this is a bootable dataset then
				 * verify that the compression algorithm
				 * is supported for booting. We must return
				 * something other than ENOTSUP since it
				 * implies a downrev pool version.
				 */
				if (zfs_is_bootfs(name) &&
				    !BOOTFS_COMPRESS_VALID(intval))
					return (ERANGE);
			}
			break;

		case ZFS_PROP_COPIES:
			if (zfs_earlier_version(name, SPA_VERSION_DITTO_BLOCKS))
				return (ENOTSUP);
			break;

		case ZFS_PROP_SHARESMB:
			if (zpl_earlier_version(name, ZPL_VERSION_FUID))
				return (ENOTSUP);
			break;

		case ZFS_PROP_ACLINHERIT:
			if (nvpair_type(elem) == DATA_TYPE_UINT64 &&
			    nvpair_value_uint64(elem, &intval) == 0)
				if (intval == ZFS_ACL_PASSTHROUGH_X &&
				    zfs_earlier_version(name,
				    SPA_VERSION_PASSTHROUGH_X))
					return (ENOTSUP);
		}
	}

	VERIFY(nvlist_alloc(&genericnvl, NV_UNIQUE_NAME, KM_SLEEP) == 0);
	elem = NULL;
	while ((elem = nvlist_next_nvpair(nvl, elem)) != NULL) {
		const char *propname = nvpair_name(elem);
		zfs_prop_t prop = zfs_name_to_prop(propname);

		if (prop == ZPROP_INVAL) {
			if (zfs_prop_userquota(propname)) {
#ifdef HAVE_ZPL
				uint64_t *valary;
				unsigned int vallen;
				const char *domain;
				zfs_userquota_prop_t type;
				uint64_t rid;
				uint64_t quota;
				zfsvfs_t *zfsvfs;

				VERIFY(nvpair_value_uint64_array(elem,
				    &valary, &vallen) == 0);
				VERIFY(vallen == 3);
				type = valary[0];
				rid = valary[1];
				quota = valary[2];
				domain = propname +
				    strlen(zfs_userquota_prop_prefixes[type]);

				error = zfsvfs_hold(name, B_FALSE, FTAG,
				    &zfsvfs);
				if (error == 0) {
					error = zfs_set_userquota(zfsvfs,
					    type, domain, rid, quota);
					zfsvfs_rele(zfsvfs, FTAG);
				}
				if (error == 0)
					continue;
				else
					goto out;
#else
				error = ENOTSUP;
				goto out;
#endif
			} else if (zfs_prop_user(propname)) {
				VERIFY(nvpair_value_string(elem, &strval) == 0);
				error = dsl_prop_set(name, propname, 1,
				    strlen(strval) + 1, strval);
				if (error == 0)
					continue;
				else
					goto out;
			}
		}

		switch (prop) {
		case ZFS_PROP_QUOTA:
			if ((error = nvpair_value_uint64(elem, &intval)) != 0 ||
			    (error = dsl_dir_set_quota(name, intval)) != 0)
				goto out;
			break;

		case ZFS_PROP_REFQUOTA:
			if ((error = nvpair_value_uint64(elem, &intval)) != 0 ||
			    (error = dsl_dataset_set_quota(name, intval)) != 0)
				goto out;
			break;

		case ZFS_PROP_RESERVATION:
			if ((error = nvpair_value_uint64(elem, &intval)) != 0 ||
			    (error = dsl_dir_set_reservation(name,
			    intval)) != 0)
				goto out;
			break;

		case ZFS_PROP_REFRESERVATION:
			if ((error = nvpair_value_uint64(elem, &intval)) != 0 ||
			    (error = dsl_dataset_set_reservation(name,
			    intval)) != 0)
				goto out;
			break;

		case ZFS_PROP_VOLSIZE:
			if ((error = nvpair_value_uint64(elem, &intval)) != 0 ||
			    (error = zvol_set_volsize(name, intval)) != 0)
				goto out;
			break;

		case ZFS_PROP_VOLBLOCKSIZE:
			if ((error = nvpair_value_uint64(elem, &intval)) != 0 ||
			    (error = zvol_set_volblocksize(name, intval)) != 0)
				goto out;
			break;

		case ZFS_PROP_VERSION:
		{
#ifdef HAVE_ZPL
			zfsvfs_t *zfsvfs;

			if ((error = nvpair_value_uint64(elem, &intval)) != 0)
				goto out;
			if ((error = zfsvfs_hold(name, B_FALSE, FTAG,
			    &zfsvfs)) != 0)
				goto out;
			error = zfs_set_version(zfsvfs, intval);
			zfsvfs_rele(zfsvfs, FTAG);

			if (error == 0 && intval >= ZPL_VERSION_USERSPACE) {
				zfs_cmd_t zc = { 0 };
				(void) strcpy(zc.zc_name, name);
				(void) zfs_ioc_userspace_upgrade(&zc);
			}
			if (error)
				goto out;
			break;
#else
			error = ENOTSUP;
			goto out;
#endif /* HAVE_ZPL */
		}

		default:
			if (nvpair_type(elem) == DATA_TYPE_STRING) {
				if (zfs_prop_get_type(prop) !=
				    PROP_TYPE_STRING) {
					error = EINVAL;
					goto out;
				}
			} else if (nvpair_type(elem) == DATA_TYPE_UINT64) {
				const char *unused;

				VERIFY(nvpair_value_uint64(elem, &intval) == 0);

				switch (zfs_prop_get_type(prop)) {
				case PROP_TYPE_NUMBER:
					break;
				case PROP_TYPE_STRING:
					error = EINVAL;
					goto out;
				case PROP_TYPE_INDEX:
					if (zfs_prop_index_to_string(prop,
					    intval, &unused) != 0) {
						error = EINVAL;
						goto out;
					}
					break;
				default:
					cmn_err(CE_PANIC,
					    "unknown property type");
					break;
				}
			} else {
				error = EINVAL;
				goto out;
			}
			if ((error = nvlist_add_nvpair(genericnvl, elem)) != 0)
				goto out;
		}
	}

	if (nvlist_next_nvpair(genericnvl, NULL) != NULL) {
		error = dsl_props_set(name, genericnvl);
	}
out:
	nvlist_free(genericnvl);
	return (error);
}

/*
 * Check that all the properties are valid user properties.
 */
static int
zfs_check_userprops(char *fsname, nvlist_t *nvl)
{
	nvpair_t *elem = NULL;
	int error = 0;

	while ((elem = nvlist_next_nvpair(nvl, elem)) != NULL) {
		const char *propname = nvpair_name(elem);
		char *valstr;

		if (!zfs_prop_user(propname) ||
		    nvpair_type(elem) != DATA_TYPE_STRING)
			return (EINVAL);

		if ((error = zfs_secpolicy_write_perms(fsname,
		    ZFS_DELEG_PERM_USERPROP, CRED())))
			return (error);

		if (strlen(propname) >= ZAP_MAXNAMELEN)
			return (ENAMETOOLONG);

		VERIFY(nvpair_value_string(elem, &valstr) == 0);
		if (strlen(valstr) >= ZAP_MAXVALUELEN)
			return (E2BIG);
	}
	return (0);
}

/*
 * inputs:
 * zc_name		name of filesystem
 * zc_value		name of property to set
 * zc_nvlist_src{_size}	nvlist of properties to apply
 * zc_cookie		clear existing local props?
 *
 * outputs:		none
 */
static int
zfs_ioc_set_prop(zfs_cmd_t *zc)
{
	nvlist_t *nvl;
	int error;

	if ((error = get_nvlist(zc->zc_nvlist_src, zc->zc_nvlist_src_size,
	    zc->zc_iflags, &nvl)) != 0)
		return (error);

	if (zc->zc_cookie) {
		nvlist_t *origprops;
		objset_t *os;

		if (dmu_objset_open(zc->zc_name, DMU_OST_ANY,
		    DS_MODE_USER | DS_MODE_READONLY, &os) == 0) {
			if (dsl_prop_get_all(os, &origprops, TRUE) == 0) {
				clear_props(zc->zc_name, origprops, nvl);
				nvlist_free(origprops);
			}
			dmu_objset_close(os);
		}

	}

	error = zfs_set_prop_nvlist(zc->zc_name, nvl);

	nvlist_free(nvl);
	return (error);
}

/*
 * inputs:
 * zc_name		name of filesystem
 * zc_value		name of property to inherit
 *
 * outputs:		none
 */
static int
zfs_ioc_inherit_prop(zfs_cmd_t *zc)
{
	/* the property name has been validated by zfs_secpolicy_inherit() */
	return (dsl_prop_set(zc->zc_name, zc->zc_value, 0, 0, NULL));
}

static int
zfs_ioc_pool_set_props(zfs_cmd_t *zc)
{
	nvlist_t *props;
	spa_t *spa;
	int error;
	nvpair_t *elem;

	if ((error = get_nvlist(zc->zc_nvlist_src, zc->zc_nvlist_src_size,
	    zc->zc_iflags, &props)))
		return (error);

	/*
	 * If the only property is the configfile, then just do a spa_lookup()
	 * to handle the faulted case.
	 */
	elem = nvlist_next_nvpair(props, NULL);
	if (elem != NULL && strcmp(nvpair_name(elem),
	    zpool_prop_to_name(ZPOOL_PROP_CACHEFILE)) == 0 &&
	    nvlist_next_nvpair(props, elem) == NULL) {
		mutex_enter(&spa_namespace_lock);
		if ((spa = spa_lookup(zc->zc_name)) != NULL) {
			spa_configfile_set(spa, props, B_FALSE);
			spa_config_sync(spa, B_FALSE, B_TRUE);
		}
		mutex_exit(&spa_namespace_lock);
		if (spa != NULL)
			return (0);
	}

	if ((error = spa_open(zc->zc_name, &spa, FTAG)) != 0) {
		nvlist_free(props);
		return (error);
	}

	error = spa_prop_set(spa, props);

	nvlist_free(props);
	spa_close(spa, FTAG);

	return (error);
}

static int
zfs_ioc_pool_get_props(zfs_cmd_t *zc)
{
	spa_t *spa;
	int error;
	nvlist_t *nvp = NULL;

	if ((error = spa_open(zc->zc_name, &spa, FTAG)) != 0) {
		/*
		 * If the pool is faulted, there may be properties we can still
		 * get (such as altroot and cachefile), so attempt to get them
		 * anyway.
		 */
		mutex_enter(&spa_namespace_lock);
		if ((spa = spa_lookup(zc->zc_name)) != NULL)
			error = spa_prop_get(spa, &nvp);
		mutex_exit(&spa_namespace_lock);
	} else {
		error = spa_prop_get(spa, &nvp);
		spa_close(spa, FTAG);
	}

	if (error == 0 && zc->zc_nvlist_dst != 0)
		error = put_nvlist(zc, nvp);
	else
		error = EFAULT;

	nvlist_free(nvp);
	return (error);
}

static int
zfs_ioc_iscsi_perm_check(zfs_cmd_t *zc)
{
#ifdef HAVE_ZPL
	nvlist_t *nvp;
	int error;
	uint32_t uid;
	uint32_t gid;
	uint32_t *groups;
	uint_t group_cnt;
	cred_t	*usercred;

	if ((error = get_nvlist(zc->zc_nvlist_src, zc->zc_nvlist_src_size,
	    zc->zc_iflags, &nvp)) != 0) {
		return (error);
	}

	if ((error = nvlist_lookup_uint32(nvp,
	    ZFS_DELEG_PERM_UID, &uid)) != 0) {
		nvlist_free(nvp);
		return (EPERM);
	}

	if ((error = nvlist_lookup_uint32(nvp,
	    ZFS_DELEG_PERM_GID, &gid)) != 0) {
		nvlist_free(nvp);
		return (EPERM);
	}

	if ((error = nvlist_lookup_uint32_array(nvp, ZFS_DELEG_PERM_GROUPS,
	    &groups, &group_cnt)) != 0) {
		nvlist_free(nvp);
		return (EPERM);
	}
	usercred = cralloc();
	if ((crsetugid(usercred, uid, gid) != 0) ||
	    (crsetgroups(usercred, group_cnt, (gid_t *)groups) != 0)) {
		nvlist_free(nvp);
		crfree(usercred);
		return (EPERM);
	}
	nvlist_free(nvp);
	error = dsl_deleg_access(zc->zc_name,
	    zfs_prop_to_name(ZFS_PROP_SHAREISCSI), usercred);
	crfree(usercred);
	return (error);
#else
	return (ENOTSUP);
#endif /* HAVE_ZPL */
}

/*
 * inputs:
 * zc_name		name of filesystem
 * zc_nvlist_src{_size}	nvlist of delegated permissions
 * zc_perm_action	allow/unallow flag
 *
 * outputs:		none
 */
static int
zfs_ioc_set_fsacl(zfs_cmd_t *zc)
{
	int error;
	nvlist_t *fsaclnv = NULL;

	if ((error = get_nvlist(zc->zc_nvlist_src, zc->zc_nvlist_src_size,
	    zc->zc_iflags, &fsaclnv)) != 0)
		return (error);

	/*
	 * Verify nvlist is constructed correctly
	 */
	if ((error = zfs_deleg_verify_nvlist(fsaclnv)) != 0) {
		nvlist_free(fsaclnv);
		return (EINVAL);
	}

	/*
	 * If we don't have PRIV_SYS_MOUNT, then validate
	 * that user is allowed to hand out each permission in
	 * the nvlist(s)
	 */

	error = secpolicy_zfs(CRED());
	if (error) {
		if (zc->zc_perm_action == B_FALSE) {
			error = dsl_deleg_can_allow(zc->zc_name,
			    fsaclnv, CRED());
		} else {
			error = dsl_deleg_can_unallow(zc->zc_name,
			    fsaclnv, CRED());
		}
	}

	if (error == 0)
		error = dsl_deleg_set(zc->zc_name, fsaclnv, zc->zc_perm_action);

	nvlist_free(fsaclnv);
	return (error);
}

/*
 * inputs:
 * zc_name		name of filesystem
 *
 * outputs:
 * zc_nvlist_src{_size}	nvlist of delegated permissions
 */
static int
zfs_ioc_get_fsacl(zfs_cmd_t *zc)
{
	nvlist_t *nvp;
	int error;

	if ((error = dsl_deleg_get(zc->zc_name, &nvp)) == 0) {
		error = put_nvlist(zc, nvp);
		nvlist_free(nvp);
	}

	return (error);
}

/*
 * inputs:
 * zc_name		name of volume
 *
 * outputs:		none
 */
static int
zfs_ioc_create_minor(zfs_cmd_t *zc)
{
	return (zvol_create_minor(zc->zc_name));
}

/*
 * inputs:
 * zc_name		name of volume
 *
 * outputs:		none
 */
static int
zfs_ioc_remove_minor(zfs_cmd_t *zc)
{
	return (zvol_remove_minor(zc->zc_name));
}

#ifdef HAVE_ZPL
/*
 * Search the vfs list for a specified resource.  Returns a pointer to it
 * or NULL if no suitable entry is found. The caller of this routine
 * is responsible for releasing the returned vfs pointer.
 */
static vfs_t *
zfs_get_vfs(const char *resource)
{
	struct vfs *vfsp;
	struct vfs *vfs_found = NULL;

	vfs_list_read_lock();
	vfsp = rootvfs;
	do {
		if (strcmp(refstr_value(vfsp->vfs_resource), resource) == 0) {
			VFS_HOLD(vfsp);
			vfs_found = vfsp;
			break;
		}
		vfsp = vfsp->vfs_next;
	} while (vfsp != rootvfs);
	vfs_list_unlock();
	return (vfs_found);
}
#endif /* HAVE_ZPL */

/* ARGSUSED */
static void
zfs_create_cb(objset_t *os, void *arg, cred_t *cr, dmu_tx_t *tx)
{
	zfs_creat_t *zct = arg;

	zfs_create_fs(os, cr, zct->zct_zplprops, tx);
}

#define	ZFS_PROP_UNDEFINED	((uint64_t)-1)

/*
 * inputs:
 * createprops		list of properties requested by creator
 * default_zplver	zpl version to use if unspecified in createprops
 * fuids_ok		fuids allowed in this version of the spa?
 * os			parent objset pointer (NULL if root fs)
 *
 * outputs:
 * zplprops	values for the zplprops we attach to the master node object
 * is_ci	true if requested file system will be purely case-insensitive
 *
 * Determine the settings for utf8only, normalization and
 * casesensitivity.  Specific values may have been requested by the
 * creator and/or we can inherit values from the parent dataset.  If
 * the file system is of too early a vintage, a creator can not
 * request settings for these properties, even if the requested
 * setting is the default value.  We don't actually want to create dsl
 * properties for these, so remove them from the source nvlist after
 * processing.
 */
static int
zfs_fill_zplprops_impl(objset_t *os, uint64_t zplver,
    boolean_t fuids_ok, nvlist_t *createprops, nvlist_t *zplprops,
    boolean_t *is_ci)
{
	uint64_t sense = ZFS_PROP_UNDEFINED;
	uint64_t norm = ZFS_PROP_UNDEFINED;
	uint64_t u8 = ZFS_PROP_UNDEFINED;

	ASSERT(zplprops != NULL);

	/*
	 * Pull out creator prop choices, if any.
	 */
	if (createprops) {
		(void) nvlist_lookup_uint64(createprops,
		    zfs_prop_to_name(ZFS_PROP_VERSION), &zplver);
		(void) nvlist_lookup_uint64(createprops,
		    zfs_prop_to_name(ZFS_PROP_NORMALIZE), &norm);
		(void) nvlist_remove_all(createprops,
		    zfs_prop_to_name(ZFS_PROP_NORMALIZE));
		(void) nvlist_lookup_uint64(createprops,
		    zfs_prop_to_name(ZFS_PROP_UTF8ONLY), &u8);
		(void) nvlist_remove_all(createprops,
		    zfs_prop_to_name(ZFS_PROP_UTF8ONLY));
		(void) nvlist_lookup_uint64(createprops,
		    zfs_prop_to_name(ZFS_PROP_CASE), &sense);
		(void) nvlist_remove_all(createprops,
		    zfs_prop_to_name(ZFS_PROP_CASE));
	}

	/*
	 * If the zpl version requested is whacky or the file system
	 * or pool is version is too "young" to support normalization
	 * and the creator tried to set a value for one of the props,
	 * error out.
	 */
	if ((zplver < ZPL_VERSION_INITIAL || zplver > ZPL_VERSION) ||
	    (zplver >= ZPL_VERSION_FUID && !fuids_ok) ||
	    (zplver < ZPL_VERSION_NORMALIZATION &&
	    (norm != ZFS_PROP_UNDEFINED || u8 != ZFS_PROP_UNDEFINED ||
	    sense != ZFS_PROP_UNDEFINED)))
		return (ENOTSUP);

	/*
	 * Put the version in the zplprops
	 */
	VERIFY(nvlist_add_uint64(zplprops,
	    zfs_prop_to_name(ZFS_PROP_VERSION), zplver) == 0);

	if (norm == ZFS_PROP_UNDEFINED)
		VERIFY(zfs_get_zplprop(os, ZFS_PROP_NORMALIZE, &norm) == 0);
	VERIFY(nvlist_add_uint64(zplprops,
	    zfs_prop_to_name(ZFS_PROP_NORMALIZE), norm) == 0);

	/*
	 * If we're normalizing, names must always be valid UTF-8 strings.
	 */
	if (norm)
		u8 = 1;
	if (u8 == ZFS_PROP_UNDEFINED)
		VERIFY(zfs_get_zplprop(os, ZFS_PROP_UTF8ONLY, &u8) == 0);
	VERIFY(nvlist_add_uint64(zplprops,
	    zfs_prop_to_name(ZFS_PROP_UTF8ONLY), u8) == 0);

	if (sense == ZFS_PROP_UNDEFINED)
		VERIFY(zfs_get_zplprop(os, ZFS_PROP_CASE, &sense) == 0);
	VERIFY(nvlist_add_uint64(zplprops,
	    zfs_prop_to_name(ZFS_PROP_CASE), sense) == 0);

	if (is_ci)
		*is_ci = (sense == ZFS_CASE_INSENSITIVE);

	return (0);
}

static int
zfs_fill_zplprops(const char *dataset, nvlist_t *createprops,
    nvlist_t *zplprops, boolean_t *is_ci)
{
	boolean_t fuids_ok = B_TRUE;
	uint64_t zplver = ZPL_VERSION;
	objset_t *os = NULL;
	char parentname[MAXNAMELEN];
	char *cp;
	int error;

	(void) strlcpy(parentname, dataset, sizeof (parentname));
	cp = strrchr(parentname, '/');
	ASSERT(cp != NULL);
	cp[0] = '\0';

	if (zfs_earlier_version(dataset, SPA_VERSION_USERSPACE))
		zplver = ZPL_VERSION_USERSPACE - 1;
	if (zfs_earlier_version(dataset, SPA_VERSION_FUID)) {
		zplver = ZPL_VERSION_FUID - 1;
		fuids_ok = B_FALSE;
	}

	/*
	 * Open parent object set so we can inherit zplprop values.
	 */
	if ((error = dmu_objset_open(parentname, DMU_OST_ANY,
	    DS_MODE_USER | DS_MODE_READONLY, &os)) != 0)
		return (error);

	error = zfs_fill_zplprops_impl(os, zplver, fuids_ok, createprops,
	    zplprops, is_ci);
	dmu_objset_close(os);
	return (error);
}

static int
zfs_fill_zplprops_root(uint64_t spa_vers, nvlist_t *createprops,
    nvlist_t *zplprops, boolean_t *is_ci)
{
	boolean_t fuids_ok = B_TRUE;
	uint64_t zplver = ZPL_VERSION;
	int error;

	if (spa_vers < SPA_VERSION_FUID) {
		zplver = ZPL_VERSION_FUID - 1;
		fuids_ok = B_FALSE;
	}

	error = zfs_fill_zplprops_impl(NULL, zplver, fuids_ok, createprops,
	    zplprops, is_ci);
	return (error);
}

/*
 * inputs:
 * zc_objset_type	type of objset to create (fs vs zvol)
 * zc_name		name of new objset
 * zc_value		name of snapshot to clone from (may be empty)
 * zc_nvlist_src{_size}	nvlist of properties to apply
 *
 * outputs: none
 */
static int
zfs_ioc_create(zfs_cmd_t *zc)
{
	objset_t *clone;
	int error = 0;
	zfs_creat_t zct;
	nvlist_t *nvprops = NULL;
	void (*cbfunc)(objset_t *os, void *arg, cred_t *cr, dmu_tx_t *tx);
	dmu_objset_type_t type = zc->zc_objset_type;

	switch (type) {

	case DMU_OST_ZFS:
		cbfunc = zfs_create_cb;
		break;

	case DMU_OST_ZVOL:
		cbfunc = zvol_create_cb;
		break;

	default:
		cbfunc = NULL;
		break;
	}
	if (strchr(zc->zc_name, '@') ||
	    strchr(zc->zc_name, '%'))
		return (EINVAL);

	if (zc->zc_nvlist_src != 0 &&
	    (error = get_nvlist(zc->zc_nvlist_src, zc->zc_nvlist_src_size,
	    zc->zc_iflags, &nvprops)) != 0)
		return (error);

	zct.zct_zplprops = NULL;
	zct.zct_props = nvprops;

	if (zc->zc_value[0] != '\0') {
		/*
		 * We're creating a clone of an existing snapshot.
		 */
		zc->zc_value[sizeof (zc->zc_value) - 1] = '\0';
		if (dataset_namecheck(zc->zc_value, NULL, NULL) != 0) {
			nvlist_free(nvprops);
			return (EINVAL);
		}

		error = dmu_objset_open(zc->zc_value, type,
		    DS_MODE_USER | DS_MODE_READONLY, &clone);
		if (error) {
			nvlist_free(nvprops);
			return (error);
		}

		error = dmu_objset_create(zc->zc_name, type, clone, 0,
		    NULL, NULL);
		if (error) {
			dmu_objset_close(clone);
			nvlist_free(nvprops);
			return (error);
		}
		dmu_objset_close(clone);
	} else {
		boolean_t is_insensitive = B_FALSE;

		if (cbfunc == NULL) {
			nvlist_free(nvprops);
			return (EINVAL);
		}

		if (type == DMU_OST_ZVOL) {
			uint64_t volsize, volblocksize;

			if (nvprops == NULL ||
			    nvlist_lookup_uint64(nvprops,
			    zfs_prop_to_name(ZFS_PROP_VOLSIZE),
			    &volsize) != 0) {
				nvlist_free(nvprops);
				return (EINVAL);
			}

			if ((error = nvlist_lookup_uint64(nvprops,
			    zfs_prop_to_name(ZFS_PROP_VOLBLOCKSIZE),
			    &volblocksize)) != 0 && error != ENOENT) {
				nvlist_free(nvprops);
				return (EINVAL);
			}

			if (error != 0)
				volblocksize = zfs_prop_default_numeric(
				    ZFS_PROP_VOLBLOCKSIZE);

			if ((error = zvol_check_volblocksize(
			    volblocksize)) != 0 ||
			    (error = zvol_check_volsize(volsize,
			    volblocksize)) != 0) {
				nvlist_free(nvprops);
				return (error);
			}
		} else if (type == DMU_OST_ZFS) {
			int error;

			/*
			 * We have to have normalization and
			 * case-folding flags correct when we do the
			 * file system creation, so go figure them out
			 * now.
			 */
			VERIFY(nvlist_alloc(&zct.zct_zplprops,
			    NV_UNIQUE_NAME, KM_SLEEP) == 0);
			error = zfs_fill_zplprops(zc->zc_name, nvprops,
			    zct.zct_zplprops, &is_insensitive);
			if (error != 0) {
				nvlist_free(nvprops);
				nvlist_free(zct.zct_zplprops);
				return (error);
			}
		}
		error = dmu_objset_create(zc->zc_name, type, NULL,
		    is_insensitive ? DS_FLAG_CI_DATASET : 0, cbfunc, &zct);
		nvlist_free(zct.zct_zplprops);
	}

	/*
	 * It would be nice to do this atomically.
	 */
	if (error == 0) {
		if ((error = zfs_set_prop_nvlist(zc->zc_name, nvprops)) != 0)
			(void) dmu_objset_destroy(zc->zc_name, B_FALSE);
	}
	nvlist_free(nvprops);
	return (error);
}

/*
 * inputs:
 * zc_name	name of filesystem
 * zc_value	short name of snapshot
 * zc_cookie	recursive flag
 * zc_nvlist_src[_size] property list
 *
 * outputs:	none
 */
static int
zfs_ioc_snapshot(zfs_cmd_t *zc)
{
	nvlist_t *nvprops = NULL;
	int error;
	boolean_t recursive = zc->zc_cookie;

	if (snapshot_namecheck(zc->zc_value, NULL, NULL) != 0)
		return (EINVAL);

	if (zc->zc_nvlist_src != 0 &&
	    (error = get_nvlist(zc->zc_nvlist_src, zc->zc_nvlist_src_size,
	    zc->zc_iflags, &nvprops)) != 0)
		return (error);

	error = zfs_check_userprops(zc->zc_name, nvprops);
	if (error)
		goto out;

	if (nvprops != NULL && nvlist_next_nvpair(nvprops, NULL) != NULL &&
	    zfs_earlier_version(zc->zc_name, SPA_VERSION_SNAP_PROPS)) {
		error = ENOTSUP;
		goto out;
	}

	error = dmu_objset_snapshot(zc->zc_name, zc->zc_value,
	    nvprops, recursive);

out:
	nvlist_free(nvprops);
	return (error);
}

int
zfs_unmount_snap(char *name, void *arg)
{
#ifdef HAVE_ZPL
	vfs_t *vfsp = NULL;

	if (arg) {
		char *snapname = arg;
		int len = strlen(name) + strlen(snapname) + 2;
		char *buf = kmem_alloc(len, KM_SLEEP);

		(void) strcpy(buf, name);
		(void) strcat(buf, "@");
		(void) strcat(buf, snapname);
		vfsp = zfs_get_vfs(buf);
		kmem_free(buf, len);
	} else if (strchr(name, '@')) {
		vfsp = zfs_get_vfs(name);
	}

	if (vfsp) {
		/*
		 * Always force the unmount for snapshots.
		 */
		int flag = MS_FORCE;
		int err;

		if ((err = vn_vfswlock(vfsp->vfs_vnodecovered)) != 0) {
			VFS_RELE(vfsp);
			return (err);
		}
		VFS_RELE(vfsp);
		if ((err = dounmount(vfsp, flag, kcred)) != 0)
			return (err);
	}
#endif /* HAVE_ZPL */
	return (0);
}

/*
 * inputs:
 * zc_name		name of filesystem
 * zc_value		short name of snapshot
 * zc_defer_destroy	mark for deferred destroy
 *
 * outputs:	none
 */
static int
zfs_ioc_destroy_snaps(zfs_cmd_t *zc)
{
	int err;

	if (snapshot_namecheck(zc->zc_value, NULL, NULL) != 0)
		return (EINVAL);
	err = dmu_objset_find(zc->zc_name,
	    zfs_unmount_snap, zc->zc_value, DS_FIND_CHILDREN);
	if (err)
		return (err);
	return (dmu_snapshots_destroy(zc->zc_name, zc->zc_value,
	    zc->zc_defer_destroy));
}

/*
 * inputs:
 * zc_name		name of dataset to destroy
 * zc_objset_type	type of objset
 * zc_defer_destroy	mark for deferred destroy
 *
 * outputs:		none
 */
static int
zfs_ioc_destroy(zfs_cmd_t *zc)
{
	if (strchr(zc->zc_name, '@') && zc->zc_objset_type == DMU_OST_ZFS) {
		int err = zfs_unmount_snap(zc->zc_name, NULL);
		if (err)
			return (err);
	}

	return (dmu_objset_destroy(zc->zc_name, zc->zc_defer_destroy));
}

/*
 * inputs:
 * zc_name	name of dataset to rollback (to most recent snapshot)
 *
 * outputs:	none
 */
static int
zfs_ioc_rollback(zfs_cmd_t *zc)
{
#ifdef HAVE_ZPL
	objset_t *os;
	int error;
	zfsvfs_t *zfsvfs = NULL;

	/*
	 * Get the zfsvfs for the receiving objset. There
	 * won't be one if we're operating on a zvol, if the
	 * objset doesn't exist yet, or is not mounted.
	 */
	error = dmu_objset_open(zc->zc_name, DMU_OST_ANY, DS_MODE_USER, &os);
	if (error)
		return (error);

	if (getzfsvfs(zc->zc_name, &zfsvfs) == 0) {
		int mode;

		error = zfs_suspend_fs(zfsvfs, NULL, &mode);
		if (error == 0) {
			int resume_err;

			error = dmu_objset_rollback(os);
			resume_err = zfs_resume_fs(zfsvfs, zc->zc_name, mode);
			error = error ? error : resume_err;
		} else {
			dmu_objset_close(os);
		}
		VFS_RELE(zfsvfs->z_vfs);
	} else {
		error = dmu_objset_rollback(os);
	}
	/* Note, the dmu_objset_rollback() releases the objset for us. */

	return (error);
#else
	return (ENOTSUP);
#endif /* HAVE_ZPL */
}

/*
 * inputs:
 * zc_name	old name of dataset
 * zc_value	new name of dataset
 * zc_cookie	recursive flag (only valid for snapshots)
 *
 * outputs:	none
 */
static int
zfs_ioc_rename(zfs_cmd_t *zc)
{
	boolean_t recursive = zc->zc_cookie & 1;

	zc->zc_value[sizeof (zc->zc_value) - 1] = '\0';
	if (dataset_namecheck(zc->zc_value, NULL, NULL) != 0 ||
	    strchr(zc->zc_value, '%'))
		return (EINVAL);

	/*
	 * Unmount snapshot unless we're doing a recursive rename,
	 * in which case the dataset code figures out which snapshots
	 * to unmount.
	 */
	if (!recursive && strchr(zc->zc_name, '@') != NULL &&
	    zc->zc_objset_type == DMU_OST_ZFS) {
		int err = zfs_unmount_snap(zc->zc_name, NULL);
		if (err)
			return (err);
	}
	return (dmu_objset_rename(zc->zc_name, zc->zc_value, recursive));
}

static void
clear_props(char *dataset, nvlist_t *props, nvlist_t *newprops)
{
	zfs_cmd_t *zc;
	nvpair_t *prop;

	if (props == NULL)
		return;
	zc = kmem_alloc(sizeof (zfs_cmd_t), KM_SLEEP);
	(void) strcpy(zc->zc_name, dataset);
	for (prop = nvlist_next_nvpair(props, NULL); prop;
	    prop = nvlist_next_nvpair(props, prop)) {
		if (newprops != NULL &&
		    nvlist_exists(newprops, nvpair_name(prop)))
			continue;
		(void) strcpy(zc->zc_value, nvpair_name(prop));
		if (zfs_secpolicy_inherit(zc, CRED()) == 0)
			(void) zfs_ioc_inherit_prop(zc);
	}
	kmem_free(zc, sizeof (zfs_cmd_t));
}

/*
 * inputs:
 * zc_name		name of containing filesystem
 * zc_nvlist_src{_size}	nvlist of properties to apply
 * zc_value		name of snapshot to create
 * zc_string		name of clone origin (if DRR_FLAG_CLONE)
 * zc_cookie		file descriptor to recv from
 * zc_begin_record	the BEGIN record of the stream (not byteswapped)
 * zc_guid		force flag
 *
 * outputs:
 * zc_cookie		number of bytes read
 */
static int
zfs_ioc_recv(zfs_cmd_t *zc)
{
	file_t *fp;
#ifdef HAVE_ZPL
	objset_t *os;
#endif /* HAVE_ZPL */
	dmu_recv_cookie_t drc;
	boolean_t force = (boolean_t)zc->zc_guid;
	int error, fd;
	offset_t off;
	nvlist_t *props = NULL;
	nvlist_t *origprops = NULL;
	objset_t *origin = NULL;
	char *tosnap;
	char tofs[ZFS_MAXNAMELEN];

	if (dataset_namecheck(zc->zc_value, NULL, NULL) != 0 ||
	    strchr(zc->zc_value, '@') == NULL ||
	    strchr(zc->zc_value, '%'))
		return (EINVAL);

	(void) strcpy(tofs, zc->zc_value);
	tosnap = strchr(tofs, '@');
	*tosnap = '\0';
	tosnap++;

	if (zc->zc_nvlist_src != 0 &&
	    (error = get_nvlist(zc->zc_nvlist_src, zc->zc_nvlist_src_size,
	    zc->zc_iflags, &props)) != 0)
		return (error);

	fd = zc->zc_cookie;
	fp = getf(fd);
	if (fp == NULL) {
		nvlist_free(props);
		return (EBADF);
	}

#ifdef HAVE_ZPL
	if (props && dmu_objset_open(tofs, DMU_OST_ANY,
	    DS_MODE_USER | DS_MODE_READONLY, &os) == 0) {
		/*
		 * If new properties are supplied, they are to completely
		 * replace the existing ones, so stash away the existing ones.
		 */
		(void) dsl_prop_get_all(os, &origprops, TRUE);

		dmu_objset_close(os);
	}
#endif /* HAVE_ZPL */

	if (zc->zc_string[0]) {
		error = dmu_objset_open(zc->zc_string, DMU_OST_ANY,
		    DS_MODE_USER | DS_MODE_READONLY, &origin);
		if (error)
			goto out;
	}

	error = dmu_recv_begin(tofs, tosnap, &zc->zc_begin_record,
	    force, origin, &drc);
	if (origin)
		dmu_objset_close(origin);
	if (error)
		goto out;

	/*
	 * Reset properties.  We do this before we receive the stream
	 * so that the properties are applied to the new data.
	 */
	if (props) {
		clear_props(tofs, origprops, props);
		/*
		 * XXX - Note, this is all-or-nothing; should be best-effort.
		 */
		(void) zfs_set_prop_nvlist(tofs, props);
	}

	off = fp->f_offset;
	error = dmu_recv_stream(&drc, fp->f_vnode, &off);

	if (error == 0) {
#ifdef HAVE_ZPL
		zfsvfs_t *zfsvfs = NULL;

		if (getzfsvfs(tofs, &zfsvfs) == 0) {
			/* online recv */
			int end_err;
			char *osname;
			int mode;

			osname = kmem_alloc(MAXNAMELEN, KM_SLEEP);
			error = zfs_suspend_fs(zfsvfs, osname, &mode);
			/*
			 * If the suspend fails, then the recv_end will
			 * likely also fail, and clean up after itself.
			 */
			end_err = dmu_recv_end(&drc);
			if (error == 0) {
				int resume_err =
				    zfs_resume_fs(zfsvfs, osname, mode);
				error = error ? error : resume_err;
			}
			error = error ? error : end_err;
			VFS_RELE(zfsvfs->z_vfs);
			kmem_free(osname, MAXNAMELEN);
		} else {
			error = dmu_recv_end(&drc);
		}
#else
		error = dmu_recv_end(&drc);
#endif /* HAVE_ZPL */
	}

	zc->zc_cookie = off - fp->f_offset;
	if (VOP_SEEK(fp->f_vnode, fp->f_offset, &off, NULL) == 0)
		fp->f_offset = off;

	/*
	 * On error, restore the original props.
	 */
	if (error && props) {
		clear_props(tofs, props, NULL);
		(void) zfs_set_prop_nvlist(tofs, origprops);
	}
out:
	nvlist_free(props);
	nvlist_free(origprops);
	releasef(fd);
	return (error);
}

/*
 * inputs:
 * zc_name	name of snapshot to send
 * zc_value	short name of incremental fromsnap (may be empty)
 * zc_cookie	file descriptor to send stream to
 * zc_obj	fromorigin flag (mutually exclusive with zc_value)
 *
 * outputs: none
 */
static int
zfs_ioc_send(zfs_cmd_t *zc)
{
	objset_t *fromsnap = NULL;
	objset_t *tosnap;
	file_t *fp;
	int error;
	offset_t off;

	error = dmu_objset_open(zc->zc_name, DMU_OST_ANY,
	    DS_MODE_USER | DS_MODE_READONLY, &tosnap);
	if (error)
		return (error);

	if (zc->zc_value[0] != '\0') {
		char *buf;
		char *cp;

		buf = kmem_alloc(MAXPATHLEN, KM_SLEEP);
		(void) strncpy(buf, zc->zc_name, MAXPATHLEN);
		cp = strchr(buf, '@');
		if (cp)
			*(cp+1) = 0;
		(void) strncat(buf, zc->zc_value, MAXPATHLEN);
		error = dmu_objset_open(buf, DMU_OST_ANY,
		    DS_MODE_USER | DS_MODE_READONLY, &fromsnap);
		kmem_free(buf, MAXPATHLEN);
		if (error) {
			dmu_objset_close(tosnap);
			return (error);
		}
	}

	fp = getf(zc->zc_cookie);
	if (fp == NULL) {
		dmu_objset_close(tosnap);
		if (fromsnap)
			dmu_objset_close(fromsnap);
		return (EBADF);
	}

	off = fp->f_offset;
	error = dmu_sendbackup(tosnap, fromsnap, zc->zc_obj, fp->f_vnode, &off);

	if (VOP_SEEK(fp->f_vnode, fp->f_offset, &off, NULL) == 0)
		fp->f_offset = off;
	releasef(zc->zc_cookie);
	if (fromsnap)
		dmu_objset_close(fromsnap);
	dmu_objset_close(tosnap);
	return (error);
}

static int
zfs_ioc_inject_fault(zfs_cmd_t *zc)
{
	int id, error;

	error = zio_inject_fault(zc->zc_name, (int)zc->zc_guid, &id,
	    &zc->zc_inject_record);

	if (error == 0)
		zc->zc_guid = (uint64_t)id;

	return (error);
}

static int
zfs_ioc_clear_fault(zfs_cmd_t *zc)
{
	return (zio_clear_fault((int)zc->zc_guid));
}

static int
zfs_ioc_inject_list_next(zfs_cmd_t *zc)
{
	int id = (int)zc->zc_guid;
	int error;

	error = zio_inject_list_next(&id, zc->zc_name, sizeof (zc->zc_name),
	    &zc->zc_inject_record);

	zc->zc_guid = id;

	return (error);
}

static int
zfs_ioc_error_log(zfs_cmd_t *zc)
{
	spa_t *spa;
	int error;
	size_t count = (size_t)zc->zc_nvlist_dst_size;

	if ((error = spa_open(zc->zc_name, &spa, FTAG)) != 0)
		return (error);

	error = spa_get_errlog(spa, (void *)(uintptr_t)zc->zc_nvlist_dst,
	    &count);
	if (error == 0)
		zc->zc_nvlist_dst_size = count;
	else
		zc->zc_nvlist_dst_size = spa_get_errlog_size(spa);

	spa_close(spa, FTAG);

	return (error);
}

static int
zfs_ioc_clear(zfs_cmd_t *zc)
{
	spa_t *spa;
	vdev_t *vd;
	int error;

	/*
	 * On zpool clear we also fix up missing slogs
	 */
	mutex_enter(&spa_namespace_lock);
	spa = spa_lookup(zc->zc_name);
	if (spa == NULL) {
		mutex_exit(&spa_namespace_lock);
		return (EIO);
	}
	if (spa->spa_log_state == SPA_LOG_MISSING) {
		/* we need to let spa_open/spa_load clear the chains */
		spa->spa_log_state = SPA_LOG_CLEAR;
	}
	mutex_exit(&spa_namespace_lock);

	if ((error = spa_open(zc->zc_name, &spa, FTAG)) != 0)
		return (error);

	spa_vdev_state_enter(spa);

	if (zc->zc_guid == 0) {
		vd = NULL;
	} else {
		vd = spa_lookup_by_guid(spa, zc->zc_guid, B_TRUE);
		if (vd == NULL) {
			(void) spa_vdev_state_exit(spa, NULL, ENODEV);
			spa_close(spa, FTAG);
			return (ENODEV);
		}
	}

	vdev_clear(spa, vd);

	(void) spa_vdev_state_exit(spa, NULL, 0);

	/*
	 * Resume any suspended I/Os.
	 */
	if (zio_resume(spa) != 0)
		error = EIO;

	spa_close(spa, FTAG);

	return (error);
}

/*
 * inputs:
 * zc_name	name of filesystem
 * zc_value	name of origin snapshot
 *
 * outputs:	none
 */
static int
zfs_ioc_promote(zfs_cmd_t *zc)
{
	char *cp;

	/*
	 * We don't need to unmount *all* the origin fs's snapshots, but
	 * it's easier.
	 */
	cp = strchr(zc->zc_value, '@');
	if (cp)
		*cp = '\0';
	(void) dmu_objset_find(zc->zc_value,
	    zfs_unmount_snap, NULL, DS_FIND_SNAPSHOTS);
	return (dsl_dataset_promote(zc->zc_name));
}

/*
 * Retrieve a single {user|group}{used|quota}@... property.
 *
 * inputs:
 * zc_name	name of filesystem
 * zc_objset_type zfs_userquota_prop_t
 * zc_value	domain name (eg. "S-1-234-567-89")
 * zc_guid	RID/UID/GID
 *
 * outputs:
 * zc_cookie	property value
 */
static int
zfs_ioc_userspace_one(zfs_cmd_t *zc)
{
#ifdef HAVE_ZPL
	zfsvfs_t *zfsvfs;
	int error;

	if (zc->zc_objset_type >= ZFS_NUM_USERQUOTA_PROPS)
		return (EINVAL);

	error = zfsvfs_hold(zc->zc_name, B_TRUE, FTAG, &zfsvfs);
	if (error)
		return (error);

	error = zfs_userspace_one(zfsvfs,
	    zc->zc_objset_type, zc->zc_value, zc->zc_guid, &zc->zc_cookie);
	zfsvfs_rele(zfsvfs, FTAG);

	return (error);
#else
	return (ENOTSUP);
#endif /* HAVE_ZPL */
}

/*
 * inputs:
 * zc_name		name of filesystem
 * zc_cookie		zap cursor
 * zc_objset_type	zfs_userquota_prop_t
 * zc_nvlist_dst[_size] buffer to fill (not really an nvlist)
 *
 * outputs:
 * zc_nvlist_dst[_size]	data buffer (array of zfs_useracct_t)
 * zc_cookie	zap cursor
 */
static int
zfs_ioc_userspace_many(zfs_cmd_t *zc)
{
#ifdef HAVE_ZPL
	zfsvfs_t *zfsvfs;
	int error;

	error = zfsvfs_hold(zc->zc_name, B_TRUE, FTAG, &zfsvfs);
	if (error)
		return (error);

	int bufsize = zc->zc_nvlist_dst_size;
	void *buf = kmem_alloc(bufsize, KM_SLEEP);

	error = zfs_userspace_many(zfsvfs, zc->zc_objset_type, &zc->zc_cookie,
	    buf, &zc->zc_nvlist_dst_size);

	if (error == 0) {
		error = xcopyout(buf,
		    (void *)(uintptr_t)zc->zc_nvlist_dst,
		    zc->zc_nvlist_dst_size);
	}
	kmem_free(buf, bufsize);
	zfsvfs_rele(zfsvfs, FTAG);

	return (error);
#else
	return (ENOTSUP);
#endif /* HAVE_ZPL */
}

/*
 * inputs:
 * zc_name		name of filesystem
 *
 * outputs:
 * none
 */
static int
zfs_ioc_userspace_upgrade(zfs_cmd_t *zc)
{
#ifdef HAVE_ZPL
	objset_t *os;
	int error;
	zfsvfs_t *zfsvfs;

	if (getzfsvfs(zc->zc_name, &zfsvfs) == 0) {
		if (!dmu_objset_userused_enabled(zfsvfs->z_os->os)) {
			/*
			 * If userused is not enabled, it may be because the
			 * objset needs to be closed & reopened (to grow the
			 * objset_phys_t).  Suspend/resume the fs will do that.
			 */
			int mode;
			error = zfs_suspend_fs(zfsvfs, NULL, &mode);
			if (error == 0) {
				error = zfs_resume_fs(zfsvfs,
				    zc->zc_name, mode);
			}
		}
		if (error == 0)
			error = dmu_objset_userspace_upgrade(zfsvfs->z_os);
		VFS_RELE(zfsvfs->z_vfs);
	} else {
		error = dmu_objset_open(zc->zc_name, DMU_OST_ANY,
		    DS_MODE_USER, &os);
		if (error)
			return (error);

		error = dmu_objset_userspace_upgrade(os);
		dmu_objset_close(os);
	}

	return (error);
#else
	return (ENOTSUP);
#endif /* HAVE_ZPL */
}

/*
 * We don't want to have a hard dependency
 * against some special symbols in sharefs
 * nfs, and smbsrv.  Determine them if needed when
 * the first file system is shared.
 * Neither sharefs, nfs or smbsrv are unloadable modules.
 */
#ifdef HAVE_ZPL
int (*znfsexport_fs)(void *arg);
int (*zshare_fs)(enum sharefs_sys_op, share_t *, uint32_t);
int (*zsmbexport_fs)(void *arg, boolean_t add_share);

int zfs_nfsshare_inited;
int zfs_smbshare_inited;

ddi_modhandle_t nfs_mod;
ddi_modhandle_t sharefs_mod;
ddi_modhandle_t smbsrv_mod;
kmutex_t zfs_share_lock;

static int
zfs_init_sharefs()
{
	int error;

	ASSERT(MUTEX_HELD(&zfs_share_lock));
	/* Both NFS and SMB shares also require sharetab support. */
	if (sharefs_mod == NULL && ((sharefs_mod =
	    ddi_modopen("fs/sharefs",
	    KRTLD_MODE_FIRST, &error)) == NULL)) {
		return (ENOSYS);
	}
	if (zshare_fs == NULL && ((zshare_fs =
	    (int (*)(enum sharefs_sys_op, share_t *, uint32_t))
	    ddi_modsym(sharefs_mod, "sharefs_impl", &error)) == NULL)) {
		return (ENOSYS);
	}
	return (0);
}
#endif /* HAVE_ZPL */

static int
zfs_ioc_share(zfs_cmd_t *zc)
{
#ifdef HAVE_ZPL
	int error;
	int opcode;

	switch (zc->zc_share.z_sharetype) {
	case ZFS_SHARE_NFS:
	case ZFS_UNSHARE_NFS:
		if (zfs_nfsshare_inited == 0) {
			mutex_enter(&zfs_share_lock);
			if (nfs_mod == NULL && ((nfs_mod = ddi_modopen("fs/nfs",
			    KRTLD_MODE_FIRST, &error)) == NULL)) {
				mutex_exit(&zfs_share_lock);
				return (ENOSYS);
			}
			if (znfsexport_fs == NULL &&
			    ((znfsexport_fs = (int (*)(void *))
			    ddi_modsym(nfs_mod,
			    "nfs_export", &error)) == NULL)) {
				mutex_exit(&zfs_share_lock);
				return (ENOSYS);
			}
			error = zfs_init_sharefs();
			if (error) {
				mutex_exit(&zfs_share_lock);
				return (ENOSYS);
			}
			zfs_nfsshare_inited = 1;
			mutex_exit(&zfs_share_lock);
		}
		break;
	case ZFS_SHARE_SMB:
	case ZFS_UNSHARE_SMB:
		if (zfs_smbshare_inited == 0) {
			mutex_enter(&zfs_share_lock);
			if (smbsrv_mod == NULL && ((smbsrv_mod =
			    ddi_modopen("drv/smbsrv",
			    KRTLD_MODE_FIRST, &error)) == NULL)) {
				mutex_exit(&zfs_share_lock);
				return (ENOSYS);
			}
			if (zsmbexport_fs == NULL && ((zsmbexport_fs =
			    (int (*)(void *, boolean_t))ddi_modsym(smbsrv_mod,
			    "smb_server_share", &error)) == NULL)) {
				mutex_exit(&zfs_share_lock);
				return (ENOSYS);
			}
			error = zfs_init_sharefs();
			if (error) {
				mutex_exit(&zfs_share_lock);
				return (ENOSYS);
			}
			zfs_smbshare_inited = 1;
			mutex_exit(&zfs_share_lock);
		}
		break;
	default:
		return (EINVAL);
	}

	switch (zc->zc_share.z_sharetype) {
	case ZFS_SHARE_NFS:
	case ZFS_UNSHARE_NFS:
		if (error =
		    znfsexport_fs((void *)
		    (uintptr_t)zc->zc_share.z_exportdata))
			return (error);
		break;
	case ZFS_SHARE_SMB:
	case ZFS_UNSHARE_SMB:
		if (error = zsmbexport_fs((void *)
		    (uintptr_t)zc->zc_share.z_exportdata,
		    zc->zc_share.z_sharetype == ZFS_SHARE_SMB ?
		    B_TRUE: B_FALSE)) {
			return (error);
		}
		break;
	}

	opcode = (zc->zc_share.z_sharetype == ZFS_SHARE_NFS ||
	    zc->zc_share.z_sharetype == ZFS_SHARE_SMB) ?
	    SHAREFS_ADD : SHAREFS_REMOVE;

	/*
	 * Add or remove share from sharetab
	 */
	error = zshare_fs(opcode,
	    (void *)(uintptr_t)zc->zc_share.z_sharedata,
	    zc->zc_share.z_sharemax);

	return (error);
#else
	return (ENOTSUP);
#endif /* HAVE_ZPL */
}

ace_t full_access[] = {
	{(uid_t)-1, ACE_ALL_PERMS, ACE_EVERYONE, 0}
};

/*
 * Remove all ACL files in shares dir
 */
#ifdef HAVE_ZPL
static int
zfs_smb_acl_purge(znode_t *dzp)
{
	zap_cursor_t	zc;
	zap_attribute_t	zap;
	zfsvfs_t *zfsvfs = dzp->z_zfsvfs;
	int error;

	for (zap_cursor_init(&zc, zfsvfs->z_os, dzp->z_id);
	    (error = zap_cursor_retrieve(&zc, &zap)) == 0;
	    zap_cursor_advance(&zc)) {
		if ((error = VOP_REMOVE(ZTOV(dzp), zap.za_name, kcred,
		    NULL, 0)) != 0)
			break;
	}
	zap_cursor_fini(&zc);
	return (error);
}
#endif /* HAVE ZPL */

static int
zfs_ioc_smb_acl(zfs_cmd_t *zc)
{
#ifdef HAVE_ZPL
	vnode_t *vp;
	znode_t *dzp;
	vnode_t *resourcevp = NULL;
	znode_t *sharedir;
	zfsvfs_t *zfsvfs;
	nvlist_t *nvlist;
	char *src, *target;
	vattr_t vattr;
	vsecattr_t vsec;
	int error = 0;

	if ((error = lookupname(zc->zc_value, UIO_SYSSPACE,
	    NO_FOLLOW, NULL, &vp)) != 0)
		return (error);

	/* Now make sure mntpnt and dataset are ZFS */

	if (vp->v_vfsp->vfs_fstype != zfsfstype ||
	    (strcmp((char *)refstr_value(vp->v_vfsp->vfs_resource),
	    zc->zc_name) != 0)) {
		VN_RELE(vp);
		return (EINVAL);
	}

	dzp = VTOZ(vp);
	zfsvfs = dzp->z_zfsvfs;
	ZFS_ENTER(zfsvfs);

	/*
	 * Create share dir if its missing.
	 */
	mutex_enter(&zfsvfs->z_lock);
	if (zfsvfs->z_shares_dir == 0) {
		dmu_tx_t *tx;

		tx = dmu_tx_create(zfsvfs->z_os);
		dmu_tx_hold_zap(tx, MASTER_NODE_OBJ, TRUE,
		    ZFS_SHARES_DIR);
		dmu_tx_hold_zap(tx, DMU_NEW_OBJECT, FALSE, NULL);
		error = dmu_tx_assign(tx, TXG_WAIT);
		if (error) {
			dmu_tx_abort(tx);
		} else {
			error = zfs_create_share_dir(zfsvfs, tx);
			dmu_tx_commit(tx);
		}
		if (error) {
			mutex_exit(&zfsvfs->z_lock);
			VN_RELE(vp);
			ZFS_EXIT(zfsvfs);
			return (error);
		}
	}
	mutex_exit(&zfsvfs->z_lock);

	ASSERT(zfsvfs->z_shares_dir);
	if ((error = zfs_zget(zfsvfs, zfsvfs->z_shares_dir, &sharedir)) != 0) {
		VN_RELE(vp);
		ZFS_EXIT(zfsvfs);
		return (error);
	}

	switch (zc->zc_cookie) {
	case ZFS_SMB_ACL_ADD:
		vattr.va_mask = AT_MODE|AT_UID|AT_GID|AT_TYPE;
		vattr.va_type = VREG;
		vattr.va_mode = S_IFREG|0777;
		vattr.va_uid = 0;
		vattr.va_gid = 0;

		vsec.vsa_mask = VSA_ACE;
		vsec.vsa_aclentp = &full_access;
		vsec.vsa_aclentsz = sizeof (full_access);
		vsec.vsa_aclcnt = 1;

		error = VOP_CREATE(ZTOV(sharedir), zc->zc_string,
		    &vattr, EXCL, 0, &resourcevp, kcred, 0, NULL, &vsec);
		if (resourcevp)
			VN_RELE(resourcevp);
		break;

	case ZFS_SMB_ACL_REMOVE:
		error = VOP_REMOVE(ZTOV(sharedir), zc->zc_string, kcred,
		    NULL, 0);
		break;

	case ZFS_SMB_ACL_RENAME:
		if ((error = get_nvlist(zc->zc_nvlist_src,
		    zc->zc_nvlist_src_size, zc->zc_iflags, &nvlist)) != 0) {
			VN_RELE(vp);
			ZFS_EXIT(zfsvfs);
			return (error);
		}
		if (nvlist_lookup_string(nvlist, ZFS_SMB_ACL_SRC, &src) ||
		    nvlist_lookup_string(nvlist, ZFS_SMB_ACL_TARGET,
		    &target)) {
			VN_RELE(vp);
			VN_RELE(ZTOV(sharedir));
			ZFS_EXIT(zfsvfs);
			return (error);
		}
		error = VOP_RENAME(ZTOV(sharedir), src, ZTOV(sharedir), target,
		    kcred, NULL, 0);
		nvlist_free(nvlist);
		break;

	case ZFS_SMB_ACL_PURGE:
		error = zfs_smb_acl_purge(sharedir);
		break;

	default:
		error = EINVAL;
		break;
	}

	VN_RELE(vp);
	VN_RELE(ZTOV(sharedir));

	ZFS_EXIT(zfsvfs);

	return (error);
#else
	return (ENOTSUP);
#endif /* HAVE_ZPL */
}

/*
 * inputs:
 * zc_name	name of filesystem
 * zc_value	short name of snap
 * zc_string	user-supplied tag for this reference
 * zc_cookie	recursive flag
 *
 * outputs:		none
 */
static int
zfs_ioc_hold(zfs_cmd_t *zc)
{
	boolean_t recursive = zc->zc_cookie;

	if (snapshot_namecheck(zc->zc_value, NULL, NULL) != 0)
		return (EINVAL);

	return (dsl_dataset_user_hold(zc->zc_name, zc->zc_value,
	    zc->zc_string, recursive));
}

/*
 * inputs:
 * zc_name	name of dataset from which we're releasing a user reference
 * zc_value	short name of snap
 * zc_string	user-supplied tag for this reference
 * zc_cookie	recursive flag
 *
 * outputs:		none
 */
static int
zfs_ioc_release(zfs_cmd_t *zc)
{
	boolean_t recursive = zc->zc_cookie;

	if (snapshot_namecheck(zc->zc_value, NULL, NULL) != 0)
		return (EINVAL);

	return (dsl_dataset_user_release(zc->zc_name, zc->zc_value,
	    zc->zc_string, recursive));
}

/*
 * inputs:
 * zc_name		name of filesystem
 *
 * outputs:
 * zc_nvlist_src{_size}	nvlist of snapshot holds
 */
static int
zfs_ioc_get_holds(zfs_cmd_t *zc)
{
	nvlist_t *nvp;
	int error;

	if ((error = dsl_dataset_get_holds(zc->zc_name, &nvp)) == 0) {
		error = put_nvlist(zc, nvp);
		nvlist_free(nvp);
	}

	return (error);
}

/*
 * pool create, destroy, and export don't log the history as part of
 * zfsdev_ioctl, but rather zfs_ioc_pool_create, and zfs_ioc_pool_export
 * do the logging of those commands.
 */
static zfs_ioc_vec_t zfs_ioc_vec[] = {
	{ zfs_ioc_pool_create, zfs_secpolicy_config, POOL_NAME, B_FALSE,
	    B_FALSE },
	{ zfs_ioc_pool_destroy,	zfs_secpolicy_config, POOL_NAME, B_FALSE,
	    B_FALSE },
	{ zfs_ioc_pool_import, zfs_secpolicy_config, POOL_NAME, B_TRUE,
	    B_FALSE },
	{ zfs_ioc_pool_export, zfs_secpolicy_config, POOL_NAME, B_FALSE,
	    B_FALSE },
	{ zfs_ioc_pool_configs,	zfs_secpolicy_none, NO_NAME, B_FALSE,
	    B_FALSE },
	{ zfs_ioc_pool_stats, zfs_secpolicy_read, POOL_NAME, B_FALSE,
	    B_FALSE },
	{ zfs_ioc_pool_tryimport, zfs_secpolicy_config, NO_NAME, B_FALSE,
	    B_FALSE },
	{ zfs_ioc_pool_scrub, zfs_secpolicy_config, POOL_NAME, B_TRUE,
	    B_TRUE },
	{ zfs_ioc_pool_freeze, zfs_secpolicy_config, NO_NAME, B_FALSE,
	    B_FALSE },
	{ zfs_ioc_pool_upgrade,	zfs_secpolicy_config, POOL_NAME, B_TRUE,
	    B_TRUE },
	{ zfs_ioc_pool_get_history, zfs_secpolicy_config, POOL_NAME, B_FALSE,
	    B_FALSE },
	{ zfs_ioc_vdev_add, zfs_secpolicy_config, POOL_NAME, B_TRUE,
	    B_TRUE },
	{ zfs_ioc_vdev_remove, zfs_secpolicy_config, POOL_NAME, B_TRUE,
	    B_TRUE },
	{ zfs_ioc_vdev_set_state, zfs_secpolicy_config,	POOL_NAME, B_TRUE,
	    B_FALSE },
	{ zfs_ioc_vdev_attach, zfs_secpolicy_config, POOL_NAME, B_TRUE,
	    B_TRUE },
	{ zfs_ioc_vdev_detach, zfs_secpolicy_config, POOL_NAME, B_TRUE,
	    B_TRUE },
	{ zfs_ioc_vdev_setpath,	zfs_secpolicy_config, POOL_NAME, B_FALSE,
	    B_TRUE },
	{ zfs_ioc_vdev_setfru,	zfs_secpolicy_config, POOL_NAME, B_FALSE,
	    B_TRUE },
	{ zfs_ioc_objset_stats,	zfs_secpolicy_read, DATASET_NAME, B_FALSE,
	    B_FALSE },
	{ zfs_ioc_objset_zplprops, zfs_secpolicy_read, DATASET_NAME, B_FALSE,
	    B_FALSE },
	{ zfs_ioc_dataset_list_next, zfs_secpolicy_read, DATASET_NAME, B_FALSE,
	    B_FALSE },
	{ zfs_ioc_snapshot_list_next, zfs_secpolicy_read, DATASET_NAME, B_FALSE,
	    B_FALSE },
	{ zfs_ioc_set_prop, zfs_secpolicy_none, DATASET_NAME, B_TRUE, B_TRUE },
	{ zfs_ioc_create_minor,	zfs_secpolicy_minor, DATASET_NAME, B_FALSE,
	    B_FALSE },
	{ zfs_ioc_remove_minor,	zfs_secpolicy_minor, DATASET_NAME, B_FALSE,
	    B_FALSE },
	{ zfs_ioc_create, zfs_secpolicy_create, DATASET_NAME, B_TRUE, B_TRUE },
	{ zfs_ioc_destroy, zfs_secpolicy_destroy, DATASET_NAME, B_TRUE,
	    B_TRUE},
	{ zfs_ioc_rollback, zfs_secpolicy_rollback, DATASET_NAME, B_TRUE,
	    B_TRUE },
	{ zfs_ioc_rename, zfs_secpolicy_rename,	DATASET_NAME, B_TRUE, B_TRUE },
	{ zfs_ioc_recv, zfs_secpolicy_receive, DATASET_NAME, B_TRUE, B_TRUE },
	{ zfs_ioc_send, zfs_secpolicy_send, DATASET_NAME, B_TRUE, B_FALSE },
	{ zfs_ioc_inject_fault,	zfs_secpolicy_inject, NO_NAME, B_FALSE,
	    B_FALSE },
	{ zfs_ioc_clear_fault, zfs_secpolicy_inject, NO_NAME, B_FALSE,
	    B_FALSE },
	{ zfs_ioc_inject_list_next, zfs_secpolicy_inject, NO_NAME, B_FALSE,
	    B_FALSE },
	{ zfs_ioc_error_log, zfs_secpolicy_inject, POOL_NAME, B_FALSE,
	    B_FALSE },
	{ zfs_ioc_clear, zfs_secpolicy_config, POOL_NAME, B_TRUE, B_FALSE },
	{ zfs_ioc_promote, zfs_secpolicy_promote, DATASET_NAME, B_TRUE,
	    B_TRUE },
	{ zfs_ioc_destroy_snaps, zfs_secpolicy_destroy,	DATASET_NAME, B_TRUE,
	    B_TRUE },
	{ zfs_ioc_snapshot, zfs_secpolicy_snapshot, DATASET_NAME, B_TRUE,
	    B_TRUE },
	{ zfs_ioc_dsobj_to_dsname, zfs_secpolicy_config, POOL_NAME, B_FALSE,
	    B_FALSE },
	{ zfs_ioc_obj_to_path, zfs_secpolicy_config, DATASET_NAME, B_FALSE,
	    B_TRUE },
	{ zfs_ioc_pool_set_props, zfs_secpolicy_config,	POOL_NAME, B_TRUE,
	    B_TRUE },
	{ zfs_ioc_pool_get_props, zfs_secpolicy_read, POOL_NAME, B_FALSE,
	    B_FALSE },
	{ zfs_ioc_set_fsacl, zfs_secpolicy_fsacl, DATASET_NAME, B_TRUE,
	    B_TRUE },
	{ zfs_ioc_get_fsacl, zfs_secpolicy_read, DATASET_NAME, B_FALSE,
	    B_FALSE },
	{ zfs_ioc_iscsi_perm_check, zfs_secpolicy_iscsi, DATASET_NAME, B_FALSE,
	    B_FALSE },
	{ zfs_ioc_share, zfs_secpolicy_share, DATASET_NAME, B_FALSE, B_FALSE },
	{ zfs_ioc_inherit_prop, zfs_secpolicy_inherit, DATASET_NAME, B_TRUE,
	    B_TRUE },
	{ zfs_ioc_smb_acl, zfs_secpolicy_smb_acl, DATASET_NAME, B_FALSE,
	    B_FALSE },
	{ zfs_ioc_userspace_one, zfs_secpolicy_userspace_one,
	    DATASET_NAME, B_FALSE, B_FALSE },
	{ zfs_ioc_userspace_many, zfs_secpolicy_userspace_many,
	    DATASET_NAME, B_FALSE, B_FALSE },
	{ zfs_ioc_userspace_upgrade, zfs_secpolicy_userspace_upgrade,
	    DATASET_NAME, B_FALSE, B_TRUE },
	{ zfs_ioc_hold, zfs_secpolicy_hold, DATASET_NAME, B_TRUE, B_TRUE },
	{ zfs_ioc_release, zfs_secpolicy_release, DATASET_NAME, B_TRUE,
	    B_TRUE },
	{ zfs_ioc_get_holds, zfs_secpolicy_read, DATASET_NAME, B_FALSE,
	    B_TRUE }
};

int
pool_status_check(const char *name, zfs_ioc_namecheck_t type)
{
	spa_t *spa;
	int error;

	ASSERT(type == POOL_NAME || type == DATASET_NAME);

	error = spa_open(name, &spa, FTAG);
	if (error == 0) {
		if (spa_suspended(spa))
			error = EAGAIN;
		spa_close(spa, FTAG);
	}
	return (error);
}

static long
zfs_ioctl(struct file *filp, unsigned cmd, unsigned long arg)
{
	zfs_cmd_t *zc;
	uint_t vec;
	int error, rc, flag = 0;

	vec = cmd - ZFS_IOC;
	if (vec >= sizeof (zfs_ioc_vec) / sizeof (zfs_ioc_vec[0]))
		return (-EINVAL);

	zc = vmem_zalloc(sizeof (zfs_cmd_t), KM_SLEEP);

	error = ddi_copyin((void *)arg, zc, sizeof (zfs_cmd_t), flag);

	if (error == 0)
		error = zfs_ioc_vec[vec].zvec_secpolicy(zc, NULL);

	/*
	 * Ensure that all pool/dataset names are valid before we pass down to
	 * the lower layers.
	 */
	if (error == 0) {
		zc->zc_name[sizeof (zc->zc_name) - 1] = '\0';
		zc->zc_iflags = flag & FKIOCTL;
		switch (zfs_ioc_vec[vec].zvec_namecheck) {
		case POOL_NAME:
			if (pool_namecheck(zc->zc_name, NULL, NULL) != 0)
				error = EINVAL;
			if (zfs_ioc_vec[vec].zvec_pool_check)
				error = pool_status_check(zc->zc_name,
				    zfs_ioc_vec[vec].zvec_namecheck);
			break;

		case DATASET_NAME:
			if (dataset_namecheck(zc->zc_name, NULL, NULL) != 0)
				error = EINVAL;
			if (zfs_ioc_vec[vec].zvec_pool_check)
				error = pool_status_check(zc->zc_name,
				    zfs_ioc_vec[vec].zvec_namecheck);
			break;

		case NO_NAME:
			break;
		}
	}

	if (error == 0)
		error = zfs_ioc_vec[vec].zvec_func(zc);

	rc = ddi_copyout(zc, (void *)arg, sizeof (zfs_cmd_t), flag);
	if (error == 0) {
		error = rc;
		if (zfs_ioc_vec[vec].zvec_his_log)
			zfs_log_history(zc);
	}

<<<<<<< HEAD
	vmem_free(zc, sizeof (zfs_cmd_t));
=======
	kmem_free(zc, sizeof (zfs_cmd_t));
>>>>>>> 03976463
	return (-error);
}

#ifdef CONFIG_COMPAT
static long
zfs_compat_ioctl(struct file *filp, unsigned cmd, unsigned long arg)
{
        return zfs_ioctl(filp, cmd, arg);
}
#else
#define zfs_compat_ioctl   NULL
#endif

static const struct file_operations zfs_fops = {
	.unlocked_ioctl  = zfs_ioctl,
	.compat_ioctl    = zfs_compat_ioctl,
	.owner           = THIS_MODULE,
};

static struct miscdevice zfs_misc = {
	.minor          = MISC_DYNAMIC_MINOR,
	.name           = ZFS_DRIVER,
	.fops           = &zfs_fops,
};

static int
zfs_attach(void)
{
	int error;

	error = misc_register(&zfs_misc);
        if (error) {
		printk(KERN_INFO "ZFS: misc_register() failed %d\n", error);
		return (error);
	}

	return (0);
}

static void
zfs_detach(void)
{
	int error;

	error = misc_deregister(&zfs_misc);
	if (error)
		printk(KERN_INFO "ZFS: misc_deregister() failed %d\n", error);
}

#ifdef HAVE_ZPL
uint_t zfs_fsyncer_key;
extern uint_t rrw_tsd_key;
#endif

int
_init(void)
{
	int error;

	spa_init(FREAD | FWRITE);
	zfs_init();

	if ((error = zvol_init()) != 0) {
<<<<<<< HEAD
=======
		zfs_fini();
		spa_fini();
		return (error);
	}

	if ((error = zfs_attach()) != 0) {
		(void)zvol_fini();
>>>>>>> 03976463
		zfs_fini();
		spa_fini();
		return (error);
	}

<<<<<<< HEAD
	if ((error = zfs_attach()) != 0) {
		(void)zvol_fini();
		zfs_fini();
		spa_fini();
		return (error);
	}

=======
>>>>>>> 03976463
#ifdef HAVE_ZPL
	tsd_create(&zfs_fsyncer_key, NULL);
	tsd_create(&rrw_tsd_key, NULL);

	mutex_init(&zfs_share_lock, NULL, MUTEX_DEFAULT, NULL);
#endif /* HAVE_ZPL */

	printk(KERN_INFO "ZFS: Loaded ZFS Filesystem v%s\n", ZFS_META_VERSION);

	return (0);
}

int
_fini(void)
{
	zfs_detach();
	zvol_fini();
	zfs_fini();
	spa_fini();
#ifdef HAVE_ZPL
	if (zfs_nfsshare_inited)
		(void) ddi_modclose(nfs_mod);
	if (zfs_smbshare_inited)
		(void) ddi_modclose(smbsrv_mod);
	if (zfs_nfsshare_inited || zfs_smbshare_inited)
		(void) ddi_modclose(sharefs_mod);

	mutex_destroy(&zfs_share_lock);
	tsd_destroy(&zfs_fsyncer_key);
#endif /* HAVE_ZPL */

	return (0);
}

#ifdef HAVE_SPL
spl_module_init(_init);
spl_module_exit(_fini);

MODULE_DESCRIPTION("ZFS");
MODULE_AUTHOR(ZFS_META_AUTHOR);
MODULE_LICENSE(ZFS_META_LICENSE);
#endif /* HAVE_SPL */<|MERGE_RESOLUTION|>--- conflicted
+++ resolved
@@ -69,10 +69,6 @@
 #include "zfs_namecheck.h"
 #include "zfs_prop.h"
 #include "zfs_deleg.h"
-<<<<<<< HEAD
-#include "zfs_config.h"
-=======
->>>>>>> 03976463
 
 extern void zfs_init(void);
 extern void zfs_fini(void);
@@ -3756,11 +3752,7 @@
 			zfs_log_history(zc);
 	}
 
-<<<<<<< HEAD
 	vmem_free(zc, sizeof (zfs_cmd_t));
-=======
-	kmem_free(zc, sizeof (zfs_cmd_t));
->>>>>>> 03976463
 	return (-error);
 }
 
@@ -3824,22 +3816,11 @@
 	zfs_init();
 
 	if ((error = zvol_init()) != 0) {
-<<<<<<< HEAD
-=======
 		zfs_fini();
 		spa_fini();
 		return (error);
 	}
 
-	if ((error = zfs_attach()) != 0) {
-		(void)zvol_fini();
->>>>>>> 03976463
-		zfs_fini();
-		spa_fini();
-		return (error);
-	}
-
-<<<<<<< HEAD
 	if ((error = zfs_attach()) != 0) {
 		(void)zvol_fini();
 		zfs_fini();
@@ -3847,8 +3828,6 @@
 		return (error);
 	}
 
-=======
->>>>>>> 03976463
 #ifdef HAVE_ZPL
 	tsd_create(&zfs_fsyncer_key, NULL);
 	tsd_create(&rrw_tsd_key, NULL);
