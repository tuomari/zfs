--- conflicted
+++ resolved
@@ -537,8 +537,6 @@
 	return (0);
 }
 
-<<<<<<< HEAD
-=======
 static int
 zap_lockdir_by_dnode(dnode_t *dn, dmu_tx_t *tx,
     krw_t lti, boolean_t fatreader, boolean_t adding, void *tag, zap_t **zapp)
@@ -557,7 +555,6 @@
 	return (err);
 }
 
->>>>>>> ee12785b
 int
 zap_lockdir(objset_t *os, uint64_t obj, dmu_tx_t *tx,
     krw_t lti, boolean_t fatreader, boolean_t adding, void *tag, zap_t **zapp)
@@ -946,8 +943,6 @@
 	fzap_prefetch(zn);
 	zap_name_free(zn);
 	zap_unlockdir(zap, FTAG);
-<<<<<<< HEAD
-=======
 	return (err);
 }
 
@@ -975,7 +970,6 @@
 	err = zap_lookup_impl(zap, name, integer_size,
 	    num_integers, buf, mt, realname, rn_len, ncp);
 	zap_unlockdir(zap, FTAG);
->>>>>>> ee12785b
 	return (err);
 }
 
@@ -1540,11 +1534,7 @@
 	 * At present we are just evaluating the possibility of this operation
 	 * and hence we do not want to trigger an upgrade.
 	 */
-<<<<<<< HEAD
-	err = zap_lockdir(os, zapobj, NULL, RW_READER, TRUE, FALSE,
-=======
 	err = zap_lockdir_by_dnode(dn, NULL, RW_READER, TRUE, FALSE,
->>>>>>> ee12785b
 	    FTAG, &zap);
 	if (err != 0)
 		return (err);
